--- conflicted
+++ resolved
@@ -4,12 +4,8 @@
 
 require (
 	github.com/antithesishq/antithesis-sdk-go v0.4.3-default-no-op
-<<<<<<< HEAD
+	github.com/delaneyj/cbor v0.0.6
 	github.com/google/go-tpm v0.9.7
-=======
-	github.com/delaneyj/cbor v0.0.6
-	github.com/google/go-tpm v0.9.6
->>>>>>> 08cc412e
 	github.com/klauspost/compress v1.18.1
 
 	// We don't usually pin non-tagged commits but so far no release has
@@ -26,12 +22,6 @@
 	golang.org/x/time v0.14.0
 )
 
-<<<<<<< HEAD
-// We don't usually pin non-tagged commits but so far no release has
-// been made that includes https://github.com/minio/highwayhash/pull/29.
-// This will be updated if a new tag covers this in the future.
-require github.com/minio/highwayhash v1.0.4-0.20251030100505-070ab1a87a76
-=======
 require (
 	github.com/alecthomas/kong v1.13.0 // indirect
 	golang.org/x/mod v0.30.0 // indirect
@@ -39,5 +29,4 @@
 	golang.org/x/tools v0.39.0 // indirect
 )
 
-tool github.com/delaneyj/cbor/cborgen
->>>>>>> 08cc412e
+tool github.com/delaneyj/cbor/cborgen