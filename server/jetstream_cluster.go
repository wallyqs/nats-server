--- conflicted
+++ resolved
@@ -7992,14 +7992,9 @@
 		return
 	}
 
-<<<<<<< HEAD
 	sa := &streamAssignment{Group: osa.Group, Config: osa.Config, Subject: subject, Reply: reply, Client: ci, Created: osa.Created}
-	cc.meta.Propose(encodeDeleteStreamAssignment(sa))
-=======
-	sa := &streamAssignment{Group: osa.Group, Config: osa.Config, Subject: subject, Reply: reply, Client: ci}
 	useCBOR := s.getOpts().UseCBORInternally
 	cc.meta.Propose(encodeDeleteStreamAssignment(sa, useCBOR))
->>>>>>> 08cc412e
 }
 
 // Process a clustered purge request.
@@ -8479,14 +8474,9 @@
 		return
 	}
 	oca.deleted = true
-<<<<<<< HEAD
 	ca := &consumerAssignment{Group: oca.Group, Stream: stream, Name: consumer, Config: oca.Config, Subject: subject, Reply: reply, Client: ci, Created: oca.Created}
-	cc.meta.Propose(encodeDeleteConsumerAssignment(ca))
-=======
-	ca := &consumerAssignment{Group: oca.Group, Stream: stream, Name: consumer, Config: oca.Config, Subject: subject, Reply: reply, Client: ci}
 	useCBOR := s.getOpts().UseCBORInternally
 	cc.meta.Propose(encodeDeleteConsumerAssignment(ca, useCBOR))
->>>>>>> 08cc412e
 }
 
 func encodeMsgDelete(md *streamMsgDelete, useCBOR bool) []byte {
