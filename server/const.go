// Copyright 2012-2023 The NATS Authors
// Licensed under the Apache License, Version 2.0 (the "License");
// you may not use this file except in compliance with the License.
// You may obtain a copy of the License at
//
// http://www.apache.org/licenses/LICENSE-2.0
//
// Unless required by applicable law or agreed to in writing, software
// distributed under the License is distributed on an "AS IS" BASIS,
// WITHOUT WARRANTIES OR CONDITIONS OF ANY KIND, either express or implied.
// See the License for the specific language governing permissions and
// limitations under the License.

package server

import (
	"time"
)

// Command is a signal used to control a running nats-server process.
type Command string

// Valid Command values.
const (
	CommandStop   = Command("stop")
	CommandQuit   = Command("quit")
	CommandReopen = Command("reopen")
	CommandReload = Command("reload")

	// private for now
	commandLDMode = Command("ldm")
	commandTerm   = Command("term")
)

var (
	// gitCommit injected at build
	gitCommit string
	// trustedKeys is a whitespace separated array of trusted operator's public nkeys.
	trustedKeys string
)

const (
	// VERSION is the current version for the server.
<<<<<<< HEAD
	VERSION = "2.10.0-beta.39"
=======
	VERSION = "2.9.18-beta"
>>>>>>> 22c97d67

	// PROTO is the currently supported protocol.
	// 0 was the original
	// 1 maintains proto 0, adds echo abilities for CONNECT from the client. Clients
	// should not send echo unless proto in INFO is >= 1.
	PROTO = 1

	// DEFAULT_PORT is the default port for client connections.
	DEFAULT_PORT = 4222

	// RANDOM_PORT is the value for port that, when supplied, will cause the
	// server to listen on a randomly-chosen available port. The resolved port
	// is available via the Addr() method.
	RANDOM_PORT = -1

	// DEFAULT_HOST defaults to all interfaces.
	DEFAULT_HOST = "0.0.0.0"

	// MAX_CONTROL_LINE_SIZE is the maximum allowed protocol control line size.
	// 4k should be plenty since payloads sans connect/info string are separate.
	MAX_CONTROL_LINE_SIZE = 4096

	// MAX_PAYLOAD_SIZE is the maximum allowed payload size. Should be using
	// something different if > 1MB payloads are needed.
	MAX_PAYLOAD_SIZE = (1024 * 1024)

	// MAX_PAYLOAD_MAX_SIZE is the size at which the server will warn about
	// max_payload being too high. In the future, the server may enforce/reject
	// max_payload above this value.
	MAX_PAYLOAD_MAX_SIZE = (8 * 1024 * 1024)

	// MAX_PENDING_SIZE is the maximum outbound pending bytes per client.
	MAX_PENDING_SIZE = (64 * 1024 * 1024)

	// DEFAULT_MAX_CONNECTIONS is the default maximum connections allowed.
	DEFAULT_MAX_CONNECTIONS = (64 * 1024)

	// TLS_TIMEOUT is the TLS wait time.
	TLS_TIMEOUT = 2 * time.Second

	// AUTH_TIMEOUT is the authorization wait time.
	AUTH_TIMEOUT = 2 * time.Second

	// DEFAULT_PING_INTERVAL is how often pings are sent to clients, etc...
	DEFAULT_PING_INTERVAL = 2 * time.Minute

	// DEFAULT_PING_MAX_OUT is maximum allowed pings outstanding before disconnect.
	DEFAULT_PING_MAX_OUT = 2

	// CR_LF string
	CR_LF = "\r\n"

	// LEN_CR_LF hold onto the computed size.
	LEN_CR_LF = len(CR_LF)

	// DEFAULT_FLUSH_DEADLINE is the write/flush deadlines.
	DEFAULT_FLUSH_DEADLINE = 10 * time.Second

	// DEFAULT_HTTP_PORT is the default monitoring port.
	DEFAULT_HTTP_PORT = 8222

	// DEFAULT_HTTP_BASE_PATH is the default base path for monitoring.
	DEFAULT_HTTP_BASE_PATH = "/"

	// ACCEPT_MIN_SLEEP is the minimum acceptable sleep times on temporary errors.
	ACCEPT_MIN_SLEEP = 10 * time.Millisecond

	// ACCEPT_MAX_SLEEP is the maximum acceptable sleep times on temporary errors
	ACCEPT_MAX_SLEEP = 1 * time.Second

	// DEFAULT_ROUTE_CONNECT Route solicitation intervals.
	DEFAULT_ROUTE_CONNECT = 1 * time.Second

	// DEFAULT_ROUTE_RECONNECT Route reconnect intervals.
	DEFAULT_ROUTE_RECONNECT = 1 * time.Second

	// DEFAULT_ROUTE_DIAL Route dial timeout.
	DEFAULT_ROUTE_DIAL = 1 * time.Second

	// DEFAULT_ROUTE_POOL_SIZE Route default pool size
	DEFAULT_ROUTE_POOL_SIZE = 3

	// DEFAULT_LEAF_NODE_RECONNECT LeafNode reconnect interval.
	DEFAULT_LEAF_NODE_RECONNECT = time.Second

	// DEFAULT_LEAF_TLS_TIMEOUT TLS timeout for LeafNodes
	DEFAULT_LEAF_TLS_TIMEOUT = 2 * time.Second

	// PROTO_SNIPPET_SIZE is the default size of proto to print on parse errors.
	PROTO_SNIPPET_SIZE = 32

	// MAX_CONTROL_LINE_SNIPPET_SIZE is the default size of proto to print on max control line errors.
	MAX_CONTROL_LINE_SNIPPET_SIZE = 128

	// MAX_MSG_ARGS Maximum possible number of arguments from MSG proto.
	MAX_MSG_ARGS = 4

	// MAX_RMSG_ARGS Maximum possible number of arguments from RMSG proto.
	MAX_RMSG_ARGS = 6

	// MAX_HMSG_ARGS Maximum possible number of arguments from HMSG proto.
	MAX_HMSG_ARGS = 7

	// MAX_PUB_ARGS Maximum possible number of arguments from PUB proto.
	MAX_PUB_ARGS = 3

	// MAX_HPUB_ARGS Maximum possible number of arguments from HPUB proto.
	MAX_HPUB_ARGS = 4

	// DEFAULT_MAX_CLOSED_CLIENTS is the maximum number of closed connections we hold onto.
	DEFAULT_MAX_CLOSED_CLIENTS = 10000

	// DEFAULT_LAME_DUCK_DURATION is the time in which the server spreads
	// the closing of clients when signaled to go in lame duck mode.
	DEFAULT_LAME_DUCK_DURATION = 2 * time.Minute

	// DEFAULT_LAME_DUCK_GRACE_PERIOD is the duration the server waits, after entering
	// lame duck mode, before starting closing client connections.
	DEFAULT_LAME_DUCK_GRACE_PERIOD = 10 * time.Second

	// DEFAULT_LEAFNODE_INFO_WAIT Route dial timeout.
	DEFAULT_LEAFNODE_INFO_WAIT = 1 * time.Second

	// DEFAULT_LEAFNODE_PORT is the default port for remote leafnode connections.
	DEFAULT_LEAFNODE_PORT = 7422

	// DEFAULT_CONNECT_ERROR_REPORTS is the number of attempts at which a
	// repeated failed route, gateway or leaf node connection is reported.
	// This is used for initial connection, that is, when the server has
	// never had a connection to the given endpoint. Once connected, and
	// if a disconnect occurs, DEFAULT_RECONNECT_ERROR_REPORTS is used
	// instead.
	// The default is to report every 3600 attempts (roughly every hour).
	DEFAULT_CONNECT_ERROR_REPORTS = 3600

	// DEFAULT_RECONNECT_ERROR_REPORTS is the default number of failed
	// attempt to reconnect a route, gateway or leaf node connection.
	// The default is to report every attempt.
	DEFAULT_RECONNECT_ERROR_REPORTS = 1

	// DEFAULT_RTT_MEASUREMENT_INTERVAL is how often we want to measure RTT from
	// this server to clients, routes, gateways or leafnode connections.
	DEFAULT_RTT_MEASUREMENT_INTERVAL = time.Hour

	// DEFAULT_ALLOW_RESPONSE_MAX_MSGS is the default number of responses allowed
	// for a reply subject.
	DEFAULT_ALLOW_RESPONSE_MAX_MSGS = 1

	// DEFAULT_ALLOW_RESPONSE_EXPIRATION is the default time allowed for a given
	// dynamic response permission.
	DEFAULT_ALLOW_RESPONSE_EXPIRATION = 2 * time.Minute

	// DEFAULT_SERVICE_EXPORT_RESPONSE_THRESHOLD is the default time that the system will
	// expect a service export response to be delivered. This is used in corner cases for
	// time based cleanup of reverse mapping structures.
	DEFAULT_SERVICE_EXPORT_RESPONSE_THRESHOLD = 2 * time.Minute

	// DEFAULT_SERVICE_LATENCY_SAMPLING is the default sampling rate for service
	// latency metrics
	DEFAULT_SERVICE_LATENCY_SAMPLING = 100

	// DEFAULT_SYSTEM_ACCOUNT
	DEFAULT_SYSTEM_ACCOUNT = "$SYS"

	// DEFAULT GLOBAL_ACCOUNT
	DEFAULT_GLOBAL_ACCOUNT = "$G"

	// DEFAULT_FETCH_TIMEOUT is the default time that the system will wait for an account fetch to return.
	DEFAULT_ACCOUNT_FETCH_TIMEOUT = 1900 * time.Millisecond
)<|MERGE_RESOLUTION|>--- conflicted
+++ resolved
@@ -41,11 +41,7 @@
 
 const (
 	// VERSION is the current version for the server.
-<<<<<<< HEAD
-	VERSION = "2.10.0-beta.39"
-=======
-	VERSION = "2.9.18-beta"
->>>>>>> 22c97d67
+	VERSION = "2.10.0-beta.40"
 
 	// PROTO is the currently supported protocol.
 	// 0 was the original
