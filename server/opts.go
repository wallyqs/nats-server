// Copyright 2012-2018 The NATS Authors
// Licensed under the Apache License, Version 2.0 (the "License");
// you may not use this file except in compliance with the License.
// You may obtain a copy of the License at
//
// http://www.apache.org/licenses/LICENSE-2.0
//
// Unless required by applicable law or agreed to in writing, software
// distributed under the License is distributed on an "AS IS" BASIS,
// WITHOUT WARRANTIES OR CONDITIONS OF ANY KIND, either express or implied.
// See the License for the specific language governing permissions and
// limitations under the License.

package server

import (
	"crypto/tls"
	"crypto/x509"
	"errors"
	"flag"
	"fmt"
	"io/ioutil"
	"net"
	"net/url"
	"os"
	"strconv"
	"strings"
	"time"

	"github.com/nats-io/gnatsd/conf"
	"github.com/nats-io/nkeys"
)

// ClusterOpts are options for clusters.
type ClusterOpts struct {
	Host           string            `json:"addr,omitempty"`
	Port           int               `json:"cluster_port,omitempty"`
	Username       string            `json:"-"`
	Password       string            `json:"-"`
	AuthTimeout    float64           `json:"auth_timeout,omitempty"`
	Permissions    *RoutePermissions `json:"-"`
	TLSTimeout     float64           `json:"-"`
	TLSConfig      *tls.Config       `json:"-"`
	ListenStr      string            `json:"-"`
	Advertise      string            `json:"-"`
	NoAdvertise    bool              `json:"-"`
	ConnectRetries int               `json:"-"`
}

// Options block for gnatsd server.
type Options struct {
	ConfigFile       string        `json:"-"`
	Host             string        `json:"addr"`
	Port             int           `json:"port"`
	ClientAdvertise  string        `json:"-"`
	Trace            bool          `json:"-"`
	Debug            bool          `json:"-"`
	NoLog            bool          `json:"-"`
	NoSigs           bool          `json:"-"`
	Logtime          bool          `json:"-"`
	MaxConn          int           `json:"max_connections"`
	MaxSubs          int           `json:"max_subscriptions,omitempty"`
	Nkeys            []*NkeyUser   `json:"-"`
	Users            []*User       `json:"-"`
	Username         string        `json:"-"`
	Password         string        `json:"-"`
	Authorization    string        `json:"-"`
	PingInterval     time.Duration `json:"ping_interval"`
	MaxPingsOut      int           `json:"ping_max"`
	HTTPHost         string        `json:"http_host"`
	HTTPPort         int           `json:"http_port"`
	HTTPSPort        int           `json:"https_port"`
	AuthTimeout      float64       `json:"auth_timeout"`
	MaxControlLine   int           `json:"max_control_line"`
	MaxPayload       int           `json:"max_payload"`
	MaxPending       int64         `json:"max_pending"`
	Cluster          ClusterOpts   `json:"cluster,omitempty"`
	ProfPort         int           `json:"-"`
	PidFile          string        `json:"-"`
	PortsFileDir     string        `json:"-"`
	LogFile          string        `json:"-"`
	Syslog           bool          `json:"-"`
	RemoteSyslog     string        `json:"-"`
	Routes           []*url.URL    `json:"-"`
	RoutesStr        string        `json:"-"`
	TLSTimeout       float64       `json:"tls_timeout"`
	TLS              bool          `json:"-"`
	TLSVerify        bool          `json:"-"`
	TLSCert          string        `json:"-"`
	TLSKey           string        `json:"-"`
	TLSCaCert        string        `json:"-"`
	TLSConfig        *tls.Config   `json:"-"`
	WriteDeadline    time.Duration `json:"-"`
	RQSubsSweep      time.Duration `json:"-"`
	MaxClosedClients int           `json:"-"`

	CustomClientAuthentication Authentication `json:"-"`
	CustomRouterAuthentication Authentication `json:"-"`

	// CheckConfig enables pedantic configuration file syntax checks.
	CheckConfig bool `json:"-"`
}

// Clone performs a deep copy of the Options struct, returning a new clone
// with all values copied.
func (o *Options) Clone() *Options {
	if o == nil {
		return nil
	}
	clone := &Options{}
	*clone = *o
	if o.Users != nil {
		clone.Users = make([]*User, len(o.Users))
		for i, user := range o.Users {
			clone.Users[i] = user.clone()
		}
	}
	if o.Nkeys != nil {
		clone.Nkeys = make([]*NkeyUser, len(o.Nkeys))
		for i, nkey := range o.Nkeys {
			clone.Nkeys[i] = nkey.clone()
		}
	}

	if o.Routes != nil {
		clone.Routes = make([]*url.URL, len(o.Routes))
		for i, route := range o.Routes {
			routeCopy := &url.URL{}
			*routeCopy = *route
			clone.Routes[i] = routeCopy
		}
	}
	if o.TLSConfig != nil {
		clone.TLSConfig = o.TLSConfig.Clone()
	}
	if o.Cluster.TLSConfig != nil {
		clone.Cluster.TLSConfig = o.Cluster.TLSConfig.Clone()
	}
	return clone
}

// Configuration file authorization section.
type authorization struct {
	// Singles
	user  string
	pass  string
	token string
	// Multiple Nkeys/Users
	nkeys              []*NkeyUser
	users              []*User
	timeout            float64
	defaultPermissions *Permissions
}

// TLSConfigOpts holds the parsed tls config information,
// used with flag parsing
type TLSConfigOpts struct {
	CertFile         string
	KeyFile          string
	CaFile           string
	Verify           bool
	Timeout          float64
	Ciphers          []uint16
	CurvePreferences []tls.CurveID
}

var tlsUsage = `
TLS configuration is specified in the tls section of a configuration file:

e.g.

    tls {
        cert_file: "./certs/server-cert.pem"
        key_file:  "./certs/server-key.pem"
        ca_file:   "./certs/ca.pem"
        verify:    true

        cipher_suites: [
            "TLS_ECDHE_ECDSA_WITH_AES_128_GCM_SHA256",
            "TLS_ECDHE_RSA_WITH_AES_128_GCM_SHA256"
        ]
        curve_preferences: [
            "CurveP256",
            "CurveP384",
            "CurveP521"
        ]
    }

Available cipher suites include:
`

type token interface {
	Value() interface{}
	Line() int
	IsUsedVariable() bool
	SourceFile() string
}

type unknownConfigFieldErr struct {
	field      string
	token      token
	configFile string
}

func (e *unknownConfigFieldErr) Error() string {
	msg := fmt.Sprintf("unknown field %q", e.field)
	if e.token != nil {
		return msg + fmt.Sprintf(" in %s:%d", e.configFile, e.token.Line())
	}
	return msg
}

// ProcessConfigFile processes a configuration file.
// FIXME(dlc): Hacky
func ProcessConfigFile(configFile string) (*Options, error) {
	opts := &Options{}
	if err := opts.ProcessConfigFile(configFile); err != nil {
		return nil, err
	}
	return opts, nil
}

// unwrapValue can be used to get the token and value from an item
// to be able to report the line number in case of an incorrect
// configuration.
func unwrapValue(v interface{}) (token, interface{}) {
	switch tk := v.(type) {
	case token:
		return tk, tk.Value()
	default:
		return nil, v
	}
}

// ProcessConfigFile updates the Options structure with options
// present in the given configuration file.
// This version is convenient if one wants to set some default
// options and then override them with what is in the config file.
// For instance, this version allows you to do something such as:
//
// opts := &Options{Debug: true}
// opts.ProcessConfigFile(myConfigFile)
//
// If the config file contains "debug: false", after this call,
// opts.Debug would really be false. It would be impossible to
// achieve that with the non receiver ProcessConfigFile() version,
// since one would not know after the call if "debug" was not present
// or was present but set to false.
func (o *Options) ProcessConfigFile(configFile string) error {
	o.ConfigFile = configFile
	if configFile == "" {
		return nil
	}

	var (
		m        map[string]interface{}
		tk       token
		pedantic bool = o.CheckConfig
		err      error
	)
	if pedantic {
		m, err = conf.ParseFileWithChecks(configFile)
	} else {
		m, err = conf.ParseFile(configFile)
	}
	if err != nil {
		return err
	}
	for k, v := range m {
		// When pedantic checks are enabled then need to unwrap
		// to get the value along with reported error line.
		tk, v = unwrapValue(v)
		switch strings.ToLower(k) {
		case "listen":
			hp, err := parseListen(v)
			if err != nil {
				return err
			}
			o.Host = hp.host
			o.Port = hp.port
		case "client_advertise":
			o.ClientAdvertise = v.(string)
		case "port":
			o.Port = int(v.(int64))
		case "host", "net":
			o.Host = v.(string)
		case "debug":
			o.Debug = v.(bool)
		case "trace":
			o.Trace = v.(bool)
		case "logtime":
			o.Logtime = v.(bool)
		case "authorization":
			var auth *authorization
			if pedantic {
				auth, err = parseAuthorization(tk, o)
			} else {
				auth, err = parseAuthorization(v, o)
			}
			if err != nil {
				return err
			}
			o.Username = auth.user
			o.Password = auth.pass
			o.Authorization = auth.token
			if (auth.user != "" || auth.pass != "") && auth.token != "" {
				return fmt.Errorf("Cannot have a user/pass and token")
			}
			o.AuthTimeout = auth.timeout
			// Check for multiple users defined
			if auth.users != nil {
				if auth.user != "" {
					return fmt.Errorf("Can not have a single user/pass and a users array")
				}
				if auth.token != "" {
					return fmt.Errorf("Can not have a token and a users array")
				}
				o.Users = auth.users
			}
			// Check for nkeys
			if auth.nkeys != nil {
				o.Nkeys = auth.nkeys
			}
		case "http":
			hp, err := parseListen(v)
			if err != nil {
				return err
			}
			o.HTTPHost = hp.host
			o.HTTPPort = hp.port
		case "https":
			hp, err := parseListen(v)
			if err != nil {
				return err
			}
			o.HTTPHost = hp.host
			o.HTTPSPort = hp.port
		case "http_port", "monitor_port":
			o.HTTPPort = int(v.(int64))
		case "https_port":
			o.HTTPSPort = int(v.(int64))
		case "cluster":
			var err error
			if pedantic {
				err = parseCluster(tk, o)
			} else {
				err = parseCluster(v, o)
			}
			if err != nil {
				return err
			}
		case "logfile", "log_file":
			o.LogFile = v.(string)
		case "syslog":
			o.Syslog = v.(bool)
		case "remote_syslog":
			o.RemoteSyslog = v.(string)
		case "pidfile", "pid_file":
			o.PidFile = v.(string)
		case "ports_file_dir":
			o.PortsFileDir = v.(string)
		case "prof_port":
			o.ProfPort = int(v.(int64))
		case "max_control_line":
			o.MaxControlLine = int(v.(int64))
		case "max_payload":
			o.MaxPayload = int(v.(int64))
		case "max_pending":
			o.MaxPending = v.(int64)
		case "max_connections", "max_conn":
			o.MaxConn = int(v.(int64))
		case "max_subscriptions", "max_subs":
			o.MaxSubs = int(v.(int64))
		case "ping_interval":
			o.PingInterval = time.Duration(int(v.(int64))) * time.Second
		case "ping_max":
			o.MaxPingsOut = int(v.(int64))
		case "tls":
			var (
				tc  *TLSConfigOpts
				err error
			)
			if pedantic {
				tc, err = parseTLS(tk, o)
			} else {
				tc, err = parseTLS(v, o)
			}
			if err != nil {
				return err
			}
			if o.TLSConfig, err = GenTLSConfig(tc); err != nil {
				return err
			}
			o.TLSTimeout = tc.Timeout
		case "write_deadline":
			wd, ok := v.(string)
			if ok {
				dur, err := time.ParseDuration(wd)
				if err != nil {
					return fmt.Errorf("error parsing write_deadline: %v", err)
				}
				o.WriteDeadline = dur
			} else {
				// Backward compatible with old type, assume this is the
				// number of seconds.
				o.WriteDeadline = time.Duration(v.(int64)) * time.Second
				fmt.Printf("WARNING: write_deadline should be converted to a duration\n")
			}
		default:
			if pedantic && tk != nil && !tk.IsUsedVariable() {
				return &unknownConfigFieldErr{
					field:      k,
					token:      tk,
					configFile: tk.SourceFile(),
				}
			}
		}
	}
	return nil
}

// hostPort is simple struct to hold parsed listen/addr strings.
type hostPort struct {
	host string
	port int
}

// parseListen will parse listen option which is replacing host/net and port
func parseListen(v interface{}) (*hostPort, error) {
	hp := &hostPort{}
	switch v.(type) {
	// Only a port
	case int64:
		hp.port = int(v.(int64))
	case string:
		host, port, err := net.SplitHostPort(v.(string))
		if err != nil {
			return nil, fmt.Errorf("Could not parse address string %q", v)
		}
		hp.port, err = strconv.Atoi(port)
		if err != nil {
			return nil, fmt.Errorf("Could not parse port %q", port)
		}
		hp.host = host
	}
	return hp, nil
}

// parseCluster will parse the cluster config.
func parseCluster(v interface{}, opts *Options) error {
	var (
		cm       map[string]interface{}
		tk       token
		pedantic bool = opts.CheckConfig
	)
	_, v = unwrapValue(v)
	cm = v.(map[string]interface{})
	for mk, mv := range cm {
		// Again, unwrap token value if line check is required.
		tk, mv = unwrapValue(mv)
		switch strings.ToLower(mk) {
		case "listen":
			hp, err := parseListen(mv)
			if err != nil {
				return err
			}
			opts.Cluster.Host = hp.host
			opts.Cluster.Port = hp.port
		case "port":
			opts.Cluster.Port = int(mv.(int64))
		case "host", "net":
			opts.Cluster.Host = mv.(string)
		case "authorization":
			var (
				auth *authorization
				err  error
			)
			if pedantic {
				auth, err = parseAuthorization(tk, opts)
			} else {
				auth, err = parseAuthorization(mv, opts)
			}
			if err != nil {
				return err
			}
			if auth.users != nil {
				return fmt.Errorf("Cluster authorization does not allow multiple users")
			}
			opts.Cluster.Username = auth.user
			opts.Cluster.Password = auth.pass
			opts.Cluster.AuthTimeout = auth.timeout
			if auth.defaultPermissions != nil {
				// Import is whether or not we will send a SUB for interest to the other side.
				// Export is whether or not we will accept a SUB from the remote for a given subject.
				// Both only effect interest registration.
				// The parsing sets Import into Publish and Export into Subscribe, convert
				// accordingly.
				opts.Cluster.Permissions = &RoutePermissions{
					Import: auth.defaultPermissions.Publish,
					Export: auth.defaultPermissions.Subscribe,
				}
			}
		case "routes":
			ra := mv.([]interface{})
			opts.Routes = make([]*url.URL, 0, len(ra))
			for _, r := range ra {
				_, r = unwrapValue(r)
				routeURL := r.(string)
				url, err := url.Parse(routeURL)
				if err != nil {
					return fmt.Errorf("error parsing route url [%q]", routeURL)
				}
				opts.Routes = append(opts.Routes, url)
			}
		case "tls":
			var (
				tc  *TLSConfigOpts
				err error
			)
			if pedantic {
				tc, err = parseTLS(tk, opts)
			} else {
				tc, err = parseTLS(mv, opts)
			}
			if err != nil {
				return err
			}
			if opts.Cluster.TLSConfig, err = GenTLSConfig(tc); err != nil {
				return err
			}
			// For clusters, we will force strict verification. We also act
			// as both client and server, so will mirror the rootCA to the
			// clientCA pool.
			opts.Cluster.TLSConfig.ClientAuth = tls.RequireAndVerifyClientCert
			opts.Cluster.TLSConfig.RootCAs = opts.Cluster.TLSConfig.ClientCAs
			opts.Cluster.TLSTimeout = tc.Timeout
		case "cluster_advertise", "advertise":
			opts.Cluster.Advertise = mv.(string)
		case "no_advertise":
			opts.Cluster.NoAdvertise = mv.(bool)
		case "connect_retries":
			opts.Cluster.ConnectRetries = int(mv.(int64))
		default:
			if pedantic && tk != nil && !tk.IsUsedVariable() {
				return &unknownConfigFieldErr{
					field:      mk,
					token:      tk,
					configFile: tk.SourceFile(),
				}
			}
		}
	}
	return nil
}

// Helper function to parse Authorization configs.
func parseAuthorization(v interface{}, opts *Options) (*authorization, error) {
	var (
		am       map[string]interface{}
		tk       token
		pedantic bool           = opts.CheckConfig
		auth     *authorization = &authorization{}
	)

	// Unwrap value first if pedantic config check enabled.
	_, v = unwrapValue(v)
	am = v.(map[string]interface{})
	for mk, mv := range am {
		tk, mv = unwrapValue(mv)
		switch strings.ToLower(mk) {
		case "user", "username":
			auth.user = mv.(string)
		case "pass", "password":
			auth.pass = mv.(string)
		case "token":
			auth.token = mv.(string)
		case "timeout":
			at := float64(1)
			switch mv.(type) {
			case int64:
				at = float64(mv.(int64))
			case float64:
				at = mv.(float64)
			}
			auth.timeout = at
		case "users":
<<<<<<< HEAD
			var (
				users []*User
				err   error
			)
			if pedantic {
				users, err = parseUsers(tk, opts)
			} else {
				users, err = parseUsers(mv, opts)
			}
=======
			nkeys, users, err := parseUsers(mv)
>>>>>>> 129866bb
			if err != nil {
				return nil, err
			}
			auth.users = users
			auth.nkeys = nkeys
		case "default_permission", "default_permissions", "permissions":
			var (
				permissions *Permissions
				err         error
			)
			if pedantic {
				permissions, err = parseUserPermissions(tk, opts)
			} else {
				permissions, err = parseUserPermissions(mv, opts)
			}
			if err != nil {
				return nil, err
			}
			auth.defaultPermissions = permissions
		default:
			if pedantic && tk != nil && !tk.IsUsedVariable() {
				return nil, &unknownConfigFieldErr{
					field:      mk,
					token:      tk,
					configFile: tk.SourceFile(),
				}
			}
		}

		// Now check for permission defaults with multiple users, etc.
		if auth.users != nil && auth.defaultPermissions != nil {
			for _, user := range auth.users {
				if user.Permissions == nil {
					user.Permissions = auth.defaultPermissions
				}
			}
		}

	}
	return auth, nil
}

// Helper function to parse multiple users array with optional permissions.
<<<<<<< HEAD
func parseUsers(mv interface{}, opts *Options) ([]*User, error) {
	var (
		tk       token
		pedantic bool    = opts.CheckConfig
		users    []*User = []*User{}
	)
	_, mv = unwrapValue(mv)

=======
func parseUsers(mv interface{}) ([]*NkeyUser, []*User, error) {
>>>>>>> 129866bb
	// Make sure we have an array
	uv, ok := mv.([]interface{})
	if !ok {
		return nil, nil, fmt.Errorf("Expected users field to be an array, got %v", mv)
	}
<<<<<<< HEAD
=======
	var users []*User
	var keys []*NkeyUser
>>>>>>> 129866bb
	for _, u := range uv {
		_, u = unwrapValue(u)

		// Check its a map/struct
		um, ok := u.(map[string]interface{})
		if !ok {
			return nil, nil, fmt.Errorf("Expected user entry to be a map/struct, got %v", u)
		}
		var perms *Permissions
		var err error
		user := &User{}
		nkey := &NkeyUser{}
		for k, v := range um {
			// Also needs to unwrap first
			tk, v = unwrapValue(v)

			switch strings.ToLower(k) {
			case "nkey":
				nkey.Nkey = v.(string)
			case "user", "username":
				user.Username = v.(string)
			case "pass", "password":
				user.Password = v.(string)
			case "permission", "permissions", "authorization":
<<<<<<< HEAD
				var (
					permissions *Permissions
					err         error
				)
				if pedantic {
					permissions, err = parseUserPermissions(tk, opts)
				} else {
					permissions, err = parseUserPermissions(v, opts)
				}
=======
				pm, ok := v.(map[string]interface{})
				if !ok {
					return nil, nil, fmt.Errorf("Expected user permissions to be a map/struct, got %+v", v)
				}
				perms, err = parseUserPermissions(pm)
>>>>>>> 129866bb
				if err != nil {
					return nil, nil, err
				}
<<<<<<< HEAD
				user.Permissions = permissions
			default:
				if pedantic && tk != nil && !tk.IsUsedVariable() {
					return nil, &unknownConfigFieldErr{
						field:      k,
						token:      tk,
						configFile: tk.SourceFile(),
					}
				}
=======
>>>>>>> 129866bb
			}
		}
		// Place perms if we have them.
		if perms != nil {
			// nkey takes precedent.
			if nkey.Nkey != "" {
				nkey.Permissions = perms
			} else {
				user.Permissions = perms
			}
		}

		// Check to make sure we have at least username and password if defined.
		if nkey.Nkey == "" && (user.Username == "" || user.Password == "") {
			return nil, nil, fmt.Errorf("User entry requires a user and a password")
		} else if nkey.Nkey != "" {
			// Make sure the nkey a proper public nkey for a user..
			if !nkeys.IsValidPublicUserKey(nkey.Nkey) {
				return nil, nil, fmt.Errorf("Not a valid public nkey for a user")
			}
			// If we have user or password defined here that is an error.
			if user.Username != "" || user.Password != "" {
				return nil, nil, fmt.Errorf("Nkey users do not take usernames or passwords")
			}
			keys = append(keys, nkey)
		} else {
			users = append(users, user)
		}
	}
	return keys, users, nil
}

// Helper function to parse user/account permissions
func parseUserPermissions(mv interface{}, opts *Options) (*Permissions, error) {
	var (
		tk       token
		pedantic bool         = opts.CheckConfig
		p        *Permissions = &Permissions{}
	)
	_, mv = unwrapValue(mv)
	pm, ok := mv.(map[string]interface{})
	if !ok {
		return nil, fmt.Errorf("Expected permissions to be a map/struct, got %+v", mv)
	}
	for k, v := range pm {
		tk, v = unwrapValue(v)

		switch strings.ToLower(k) {
		// For routes:
		// Import is Publish
		// Export is Subscribe
		case "pub", "publish", "import":
			perms, err := parseVariablePermissions(v, opts)

			if err != nil {
				return nil, err
			}
			p.Publish = perms
		case "sub", "subscribe", "export":
			perms, err := parseVariablePermissions(v, opts)

			if err != nil {
				return nil, err
			}
			p.Subscribe = perms
		default:
			if pedantic && tk != nil && !tk.IsUsedVariable() {
				return nil, &unknownConfigFieldErr{
					field:      k,
					token:      tk,
					configFile: tk.SourceFile(),
				}
			}
			return nil, fmt.Errorf("Unknown field %s parsing permissions", k)
		}
	}
	return p, nil
}

// Top level parser for authorization configurations.
func parseVariablePermissions(v interface{}, opts *Options) (*SubjectPermission, error) {
	switch vv := v.(type) {
	case map[string]interface{}:
		// New style with allow and/or deny properties.
		return parseSubjectPermission(vv, opts)
	default:
		// Old style
		return parseOldPermissionStyle(v)
	}
}

// Helper function to parse subject singeltons and/or arrays
func parseSubjects(v interface{}) ([]string, error) {
	var subjects []string
	switch vv := v.(type) {
	case string:
		subjects = append(subjects, vv)
	case []string:
		subjects = vv
	case []interface{}:
		for _, i := range vv {
			_, i = unwrapValue(i)

			subject, ok := i.(string)
			if !ok {
				return nil, fmt.Errorf("Subject in permissions array cannot be cast to string")
			}
			subjects = append(subjects, subject)
		}
	default:
		return nil, fmt.Errorf("Expected subject permissions to be a subject, or array of subjects, got %T", v)
	}
	if err := checkSubjectArray(subjects); err != nil {
		return nil, err
	}
	return subjects, nil
}

// Helper function to parse old style authorization configs.
func parseOldPermissionStyle(v interface{}) (*SubjectPermission, error) {
	subjects, err := parseSubjects(v)
	if err != nil {
		return nil, err
	}
	return &SubjectPermission{Allow: subjects}, nil
}

// Helper function to parse new style authorization into a SubjectPermission with Allow and Deny.
func parseSubjectPermission(v interface{}, opts *Options) (*SubjectPermission, error) {
	m := v.(map[string]interface{})
	if len(m) == 0 {
		return nil, nil
	}
	p := &SubjectPermission{}
	pedantic := opts.CheckConfig
	for k, v := range m {
		tk, v := unwrapValue(v)
		switch strings.ToLower(k) {
		case "allow":
			subjects, err := parseSubjects(v)
			if err != nil {
				return nil, err
			}
			p.Allow = subjects
		case "deny":
			subjects, err := parseSubjects(v)
			if err != nil {
				return nil, err
			}
			p.Deny = subjects
		default:
			if pedantic && tk != nil && !tk.IsUsedVariable() {
				return nil, &unknownConfigFieldErr{
					field:      k,
					token:      tk,
					configFile: tk.SourceFile(),
				}
			}
			return nil, fmt.Errorf("Unknown field name %q parsing subject permissions, only 'allow' or 'deny' are permitted", k)
		}
	}
	return p, nil
}

// Helper function to validate subjects, etc for account permissioning.
func checkSubjectArray(sa []string) error {
	for _, s := range sa {
		if !IsValidSubject(s) {
			return fmt.Errorf("Subject %q is not a valid subject", s)
		}
	}
	return nil
}

// PrintTLSHelpAndDie prints TLS usage and exits.
func PrintTLSHelpAndDie() {
	fmt.Printf("%s", tlsUsage)
	for k := range cipherMap {
		fmt.Printf("    %s\n", k)
	}
	fmt.Printf("\nAvailable curve preferences include:\n")
	for k := range curvePreferenceMap {
		fmt.Printf("    %s\n", k)
	}
	os.Exit(0)
}

func parseCipher(cipherName string) (uint16, error) {
	cipher, exists := cipherMap[cipherName]
	if !exists {
		return 0, fmt.Errorf("Unrecognized cipher %s", cipherName)
	}

	return cipher, nil
}

func parseCurvePreferences(curveName string) (tls.CurveID, error) {
	curve, exists := curvePreferenceMap[curveName]
	if !exists {
		return 0, fmt.Errorf("Unrecognized curve preference %s", curveName)
	}
	return curve, nil
}

// Helper function to parse TLS configs.
func parseTLS(v interface{}, opts *Options) (*TLSConfigOpts, error) {
	var (
		tlsm     map[string]interface{}
		tk       token
		tc       TLSConfigOpts = TLSConfigOpts{}
		pedantic bool          = opts.CheckConfig
	)
	_, v = unwrapValue(v)
	tlsm = v.(map[string]interface{})
	for mk, mv := range tlsm {
		tk, mv = unwrapValue(mv)
		switch strings.ToLower(mk) {
		case "cert_file":
			certFile, ok := mv.(string)
			if !ok {
				return nil, fmt.Errorf("error parsing tls config, expected 'cert_file' to be filename")
			}
			tc.CertFile = certFile
		case "key_file":
			keyFile, ok := mv.(string)
			if !ok {
				return nil, fmt.Errorf("error parsing tls config, expected 'key_file' to be filename")
			}
			tc.KeyFile = keyFile
		case "ca_file":
			caFile, ok := mv.(string)
			if !ok {
				return nil, fmt.Errorf("error parsing tls config, expected 'ca_file' to be filename")
			}
			tc.CaFile = caFile
		case "verify":
			verify, ok := mv.(bool)
			if !ok {
				return nil, fmt.Errorf("error parsing tls config, expected 'verify' to be a boolean")
			}
			tc.Verify = verify
		case "cipher_suites":
			ra := mv.([]interface{})
			if len(ra) == 0 {
				return nil, fmt.Errorf("error parsing tls config, 'cipher_suites' cannot be empty")
			}
			tc.Ciphers = make([]uint16, 0, len(ra))
			for _, r := range ra {
				_, r = unwrapValue(r)
				cipher, err := parseCipher(r.(string))
				if err != nil {
					return nil, err
				}
				tc.Ciphers = append(tc.Ciphers, cipher)
			}
		case "curve_preferences":
			ra := mv.([]interface{})
			if len(ra) == 0 {
				return nil, fmt.Errorf("error parsing tls config, 'curve_preferences' cannot be empty")
			}
			tc.CurvePreferences = make([]tls.CurveID, 0, len(ra))
			for _, r := range ra {
				_, r = unwrapValue(r)
				cps, err := parseCurvePreferences(r.(string))
				if err != nil {
					return nil, err
				}
				tc.CurvePreferences = append(tc.CurvePreferences, cps)
			}
		case "timeout":
			at := float64(0)
			switch mv.(type) {
			case int64:
				at = float64(mv.(int64))
			case float64:
				at = mv.(float64)
			}
			tc.Timeout = at
		default:
			if pedantic && tk != nil && !tk.IsUsedVariable() {
				return nil, &unknownConfigFieldErr{
					field:      mk,
					token:      tk,
					configFile: tk.SourceFile(),
				}
			}

			return nil, fmt.Errorf("error parsing tls config, unknown field [%q]", mk)
		}
	}

	// If cipher suites were not specified then use the defaults
	if tc.Ciphers == nil {
		tc.Ciphers = defaultCipherSuites()
	}

	// If curve preferences were not specified, then use the defaults
	if tc.CurvePreferences == nil {
		tc.CurvePreferences = defaultCurvePreferences()
	}

	return &tc, nil
}

// GenTLSConfig loads TLS related configuration parameters.
func GenTLSConfig(tc *TLSConfigOpts) (*tls.Config, error) {

	// Now load in cert and private key
	cert, err := tls.LoadX509KeyPair(tc.CertFile, tc.KeyFile)
	if err != nil {
		return nil, fmt.Errorf("error parsing X509 certificate/key pair: %v", err)
	}
	cert.Leaf, err = x509.ParseCertificate(cert.Certificate[0])
	if err != nil {
		return nil, fmt.Errorf("error parsing certificate: %v", err)
	}

	// Create the tls.Config from our options.
	// We will determine the cipher suites that we prefer.
	// FIXME(dlc) change if ARM based.
	config := tls.Config{
		MinVersion:               tls.VersionTLS12,
		CipherSuites:             tc.Ciphers,
		PreferServerCipherSuites: true,
		CurvePreferences:         tc.CurvePreferences,
		Certificates:             []tls.Certificate{cert},
	}

	// Require client certificates as needed
	if tc.Verify {
		config.ClientAuth = tls.RequireAndVerifyClientCert
	}
	// Add in CAs if applicable.
	if tc.CaFile != "" {
		rootPEM, err := ioutil.ReadFile(tc.CaFile)
		if err != nil || rootPEM == nil {
			return nil, err
		}
		pool := x509.NewCertPool()
		ok := pool.AppendCertsFromPEM(rootPEM)
		if !ok {
			return nil, fmt.Errorf("failed to parse root ca certificate")
		}
		config.ClientCAs = pool
	}

	return &config, nil
}

// MergeOptions will merge two options giving preference to the flagOpts
// if the item is present.
func MergeOptions(fileOpts, flagOpts *Options) *Options {
	if fileOpts == nil {
		return flagOpts
	}
	if flagOpts == nil {
		return fileOpts
	}
	// Merge the two, flagOpts override
	opts := *fileOpts

	if flagOpts.Port != 0 {
		opts.Port = flagOpts.Port
	}
	if flagOpts.Host != "" {
		opts.Host = flagOpts.Host
	}
	if flagOpts.ClientAdvertise != "" {
		opts.ClientAdvertise = flagOpts.ClientAdvertise
	}
	if flagOpts.Username != "" {
		opts.Username = flagOpts.Username
	}
	if flagOpts.Password != "" {
		opts.Password = flagOpts.Password
	}
	if flagOpts.Authorization != "" {
		opts.Authorization = flagOpts.Authorization
	}
	if flagOpts.HTTPPort != 0 {
		opts.HTTPPort = flagOpts.HTTPPort
	}
	if flagOpts.Debug {
		opts.Debug = true
	}
	if flagOpts.Trace {
		opts.Trace = true
	}
	if flagOpts.Logtime {
		opts.Logtime = true
	}
	if flagOpts.LogFile != "" {
		opts.LogFile = flagOpts.LogFile
	}
	if flagOpts.PidFile != "" {
		opts.PidFile = flagOpts.PidFile
	}
	if flagOpts.PortsFileDir != "" {
		opts.PortsFileDir = flagOpts.PortsFileDir
	}
	if flagOpts.ProfPort != 0 {
		opts.ProfPort = flagOpts.ProfPort
	}
	if flagOpts.Cluster.ListenStr != "" {
		opts.Cluster.ListenStr = flagOpts.Cluster.ListenStr
	}
	if flagOpts.Cluster.NoAdvertise {
		opts.Cluster.NoAdvertise = true
	}
	if flagOpts.Cluster.ConnectRetries != 0 {
		opts.Cluster.ConnectRetries = flagOpts.Cluster.ConnectRetries
	}
	if flagOpts.Cluster.Advertise != "" {
		opts.Cluster.Advertise = flagOpts.Cluster.Advertise
	}
	if flagOpts.RoutesStr != "" {
		mergeRoutes(&opts, flagOpts)
	}
	return &opts
}

// RoutesFromStr parses route URLs from a string
func RoutesFromStr(routesStr string) []*url.URL {
	routes := strings.Split(routesStr, ",")
	if len(routes) == 0 {
		return nil
	}
	routeUrls := []*url.URL{}
	for _, r := range routes {
		r = strings.TrimSpace(r)
		u, _ := url.Parse(r)
		routeUrls = append(routeUrls, u)
	}
	return routeUrls
}

// This will merge the flag routes and override anything that was present.
func mergeRoutes(opts, flagOpts *Options) {
	routeUrls := RoutesFromStr(flagOpts.RoutesStr)
	if routeUrls == nil {
		return
	}
	opts.Routes = routeUrls
	opts.RoutesStr = flagOpts.RoutesStr
}

// RemoveSelfReference removes this server from an array of routes
func RemoveSelfReference(clusterPort int, routes []*url.URL) ([]*url.URL, error) {
	var cleanRoutes []*url.URL
	cport := strconv.Itoa(clusterPort)

	selfIPs, err := getInterfaceIPs()
	if err != nil {
		return nil, err
	}
	for _, r := range routes {
		host, port, err := net.SplitHostPort(r.Host)
		if err != nil {
			return nil, err
		}

		ipList, err := getURLIP(host)
		if err != nil {
			return nil, err
		}
		if cport == port && isIPInList(selfIPs, ipList) {
			continue
		}
		cleanRoutes = append(cleanRoutes, r)
	}

	return cleanRoutes, nil
}

func isIPInList(list1 []net.IP, list2 []net.IP) bool {
	for _, ip1 := range list1 {
		for _, ip2 := range list2 {
			if ip1.Equal(ip2) {
				return true
			}
		}
	}
	return false
}

func getURLIP(ipStr string) ([]net.IP, error) {
	ipList := []net.IP{}

	ip := net.ParseIP(ipStr)
	if ip != nil {
		ipList = append(ipList, ip)
		return ipList, nil
	}

	hostAddr, err := net.LookupHost(ipStr)
	if err != nil {
		return nil, fmt.Errorf("Error looking up host with route hostname: %v", err)
	}
	for _, addr := range hostAddr {
		ip = net.ParseIP(addr)
		if ip != nil {
			ipList = append(ipList, ip)
		}
	}
	return ipList, nil
}

func getInterfaceIPs() ([]net.IP, error) {
	var localIPs []net.IP

	interfaceAddr, err := net.InterfaceAddrs()
	if err != nil {
		return nil, fmt.Errorf("Error getting self referencing address: %v", err)
	}

	for i := 0; i < len(interfaceAddr); i++ {
		interfaceIP, _, _ := net.ParseCIDR(interfaceAddr[i].String())
		if net.ParseIP(interfaceIP.String()) != nil {
			localIPs = append(localIPs, interfaceIP)
		} else {
			return nil, fmt.Errorf("Error parsing self referencing address: %v", err)
		}
	}
	return localIPs, nil
}

func processOptions(opts *Options) {
	// Setup non-standard Go defaults
	if opts.Host == "" {
		opts.Host = DEFAULT_HOST
	}
	if opts.HTTPHost == "" {
		// Default to same bind from server if left undefined
		opts.HTTPHost = opts.Host
	}
	if opts.Port == 0 {
		opts.Port = DEFAULT_PORT
	} else if opts.Port == RANDOM_PORT {
		// Choose randomly inside of net.Listen
		opts.Port = 0
	}
	if opts.MaxConn == 0 {
		opts.MaxConn = DEFAULT_MAX_CONNECTIONS
	}
	if opts.PingInterval == 0 {
		opts.PingInterval = DEFAULT_PING_INTERVAL
	}
	if opts.MaxPingsOut == 0 {
		opts.MaxPingsOut = DEFAULT_PING_MAX_OUT
	}
	if opts.TLSTimeout == 0 {
		opts.TLSTimeout = float64(TLS_TIMEOUT) / float64(time.Second)
	}
	if opts.AuthTimeout == 0 {
		opts.AuthTimeout = float64(AUTH_TIMEOUT) / float64(time.Second)
	}
	if opts.Cluster.Port != 0 {
		if opts.Cluster.Host == "" {
			opts.Cluster.Host = DEFAULT_HOST
		}
		if opts.Cluster.TLSTimeout == 0 {
			opts.Cluster.TLSTimeout = float64(TLS_TIMEOUT) / float64(time.Second)
		}
		if opts.Cluster.AuthTimeout == 0 {
			opts.Cluster.AuthTimeout = float64(AUTH_TIMEOUT) / float64(time.Second)
		}
	}
	if opts.MaxControlLine == 0 {
		opts.MaxControlLine = MAX_CONTROL_LINE_SIZE
	}
	if opts.MaxPayload == 0 {
		opts.MaxPayload = MAX_PAYLOAD_SIZE
	}
	if opts.MaxPending == 0 {
		opts.MaxPending = MAX_PENDING_SIZE
	}
	if opts.WriteDeadline == time.Duration(0) {
		opts.WriteDeadline = DEFAULT_FLUSH_DEADLINE
	}
	if opts.RQSubsSweep == time.Duration(0) {
		opts.RQSubsSweep = DEFAULT_REMOTE_QSUBS_SWEEPER
	}
	if opts.MaxClosedClients == 0 {
		opts.MaxClosedClients = DEFAULT_MAX_CLOSED_CLIENTS
	}
}

// ConfigureOptions accepts a flag set and augment it with NATS Server
// specific flags. On success, an options structure is returned configured
// based on the selected flags and/or configuration file.
// The command line options take precedence to the ones in the configuration file.
func ConfigureOptions(fs *flag.FlagSet, args []string, printVersion, printHelp, printTLSHelp func()) (*Options, error) {
	opts := &Options{}
	var (
		showVersion bool
		showHelp    bool
		showTLSHelp bool
		signal      string
		configFile  string
		err         error
	)

	fs.BoolVar(&showHelp, "h", false, "Show this message.")
	fs.BoolVar(&showHelp, "help", false, "Show this message.")
	fs.IntVar(&opts.Port, "port", 0, "Port to listen on.")
	fs.IntVar(&opts.Port, "p", 0, "Port to listen on.")
	fs.StringVar(&opts.Host, "addr", "", "Network host to listen on.")
	fs.StringVar(&opts.Host, "a", "", "Network host to listen on.")
	fs.StringVar(&opts.Host, "net", "", "Network host to listen on.")
	fs.StringVar(&opts.ClientAdvertise, "client_advertise", "", "Client URL to advertise to other servers.")
	fs.BoolVar(&opts.Debug, "D", false, "Enable Debug logging.")
	fs.BoolVar(&opts.Debug, "debug", false, "Enable Debug logging.")
	fs.BoolVar(&opts.Trace, "V", false, "Enable Trace logging.")
	fs.BoolVar(&opts.Trace, "trace", false, "Enable Trace logging.")
	fs.Bool("DV", false, "Enable Debug and Trace logging.")
	fs.BoolVar(&opts.Logtime, "T", true, "Timestamp log entries.")
	fs.BoolVar(&opts.Logtime, "logtime", true, "Timestamp log entries.")
	fs.StringVar(&opts.Username, "user", "", "Username required for connection.")
	fs.StringVar(&opts.Password, "pass", "", "Password required for connection.")
	fs.StringVar(&opts.Authorization, "auth", "", "Authorization token required for connection.")
	fs.IntVar(&opts.HTTPPort, "m", 0, "HTTP Port for /varz, /connz endpoints.")
	fs.IntVar(&opts.HTTPPort, "http_port", 0, "HTTP Port for /varz, /connz endpoints.")
	fs.IntVar(&opts.HTTPSPort, "ms", 0, "HTTPS Port for /varz, /connz endpoints.")
	fs.IntVar(&opts.HTTPSPort, "https_port", 0, "HTTPS Port for /varz, /connz endpoints.")
	fs.StringVar(&configFile, "c", "", "Configuration file.")
	fs.StringVar(&configFile, "config", "", "Configuration file.")
	fs.BoolVar(&opts.CheckConfig, "t", false, "Check configuration and exit.")
	fs.StringVar(&signal, "sl", "", "Send signal to gnatsd process (stop, quit, reopen, reload)")
	fs.StringVar(&signal, "signal", "", "Send signal to gnatsd process (stop, quit, reopen, reload)")
	fs.StringVar(&opts.PidFile, "P", "", "File to store process pid.")
	fs.StringVar(&opts.PidFile, "pid", "", "File to store process pid.")
	fs.StringVar(&opts.PortsFileDir, "ports_file_dir", "", "Creates a ports file in the specified directory (<executable_name>_<pid>.ports)")
	fs.StringVar(&opts.LogFile, "l", "", "File to store logging output.")
	fs.StringVar(&opts.LogFile, "log", "", "File to store logging output.")
	fs.BoolVar(&opts.Syslog, "s", false, "Enable syslog as log method.")
	fs.BoolVar(&opts.Syslog, "syslog", false, "Enable syslog as log method..")
	fs.StringVar(&opts.RemoteSyslog, "r", "", "Syslog server addr (udp://127.0.0.1:514).")
	fs.StringVar(&opts.RemoteSyslog, "remote_syslog", "", "Syslog server addr (udp://127.0.0.1:514).")
	fs.BoolVar(&showVersion, "version", false, "Print version information.")
	fs.BoolVar(&showVersion, "v", false, "Print version information.")
	fs.IntVar(&opts.ProfPort, "profile", 0, "Profiling HTTP port")
	fs.StringVar(&opts.RoutesStr, "routes", "", "Routes to actively solicit a connection.")
	fs.StringVar(&opts.Cluster.ListenStr, "cluster", "", "Cluster url from which members can solicit routes.")
	fs.StringVar(&opts.Cluster.ListenStr, "cluster_listen", "", "Cluster url from which members can solicit routes.")
	fs.StringVar(&opts.Cluster.Advertise, "cluster_advertise", "", "Cluster URL to advertise to other servers.")
	fs.BoolVar(&opts.Cluster.NoAdvertise, "no_advertise", false, "Advertise known cluster IPs to clients.")
	fs.IntVar(&opts.Cluster.ConnectRetries, "connect_retries", 0, "For implicit routes, number of connect retries")
	fs.BoolVar(&showTLSHelp, "help_tls", false, "TLS help.")
	fs.BoolVar(&opts.TLS, "tls", false, "Enable TLS.")
	fs.BoolVar(&opts.TLSVerify, "tlsverify", false, "Enable TLS with client verification.")
	fs.StringVar(&opts.TLSCert, "tlscert", "", "Server certificate file.")
	fs.StringVar(&opts.TLSKey, "tlskey", "", "Private key for server certificate.")
	fs.StringVar(&opts.TLSCaCert, "tlscacert", "", "Client certificate CA for verification.")

	// The flags definition above set "default" values to some of the options.
	// Calling Parse() here will override the default options with any value
	// specified from the command line. This is ok. We will then update the
	// options with the content of the configuration file (if present), and then,
	// call Parse() again to override the default+config with command line values.
	// Calling Parse() before processing config file is necessary since configFile
	// itself is a command line argument, and also Parse() is required in order
	// to know if user wants simply to show "help" or "version", etc...
	if err := fs.Parse(args); err != nil {
		return nil, err
	}

	if showVersion {
		printVersion()
		return nil, nil
	}

	if showHelp {
		printHelp()
		return nil, nil
	}

	if showTLSHelp {
		printTLSHelp()
		return nil, nil
	}

	// Process args looking for non-flag options,
	// 'version' and 'help' only for now
	showVersion, showHelp, err = ProcessCommandLineArgs(fs)
	if err != nil {
		return nil, err
	} else if showVersion {
		printVersion()
		return nil, nil
	} else if showHelp {
		printHelp()
		return nil, nil
	}

	// Snapshot flag options.
	FlagSnapshot = opts.Clone()

	// Process signal control.
	if signal != "" {
		if err := processSignal(signal); err != nil {
			return nil, err
		}
	}

	// Parse config if given
	if configFile != "" {
		// This will update the options with values from the config file.
		if err := opts.ProcessConfigFile(configFile); err != nil {
			return nil, err
		} else if opts.CheckConfig {
			// Report configuration file syntax test was successful and exit.
			return opts, nil
		}

		// Call this again to override config file options with options from command line.
		// Note: We don't need to check error here since if there was an error, it would
		// have been caught the first time this function was called (after setting up the
		// flags).
		fs.Parse(args)
	} else if opts.CheckConfig {
		return nil, fmt.Errorf("gnatsd: must specify [-c, --config] option to check configuration file syntax")
	}

	// Special handling of some flags
	var (
		flagErr     error
		tlsDisabled bool
		tlsOverride bool
	)
	fs.Visit(func(f *flag.Flag) {
		// short-circuit if an error was encountered
		if flagErr != nil {
			return
		}
		if strings.HasPrefix(f.Name, "tls") {
			if f.Name == "tls" {
				if !opts.TLS {
					// User has specified "-tls=false", we need to disable TLS
					opts.TLSConfig = nil
					tlsDisabled = true
					tlsOverride = false
					return
				}
				tlsOverride = true
			} else if !tlsDisabled {
				tlsOverride = true
			}
		} else {
			switch f.Name {
			case "DV":
				// Check value to support -DV=false
				boolValue, _ := strconv.ParseBool(f.Value.String())
				opts.Trace, opts.Debug = boolValue, boolValue
			case "cluster", "cluster_listen":
				// Override cluster config if explicitly set via flags.
				flagErr = overrideCluster(opts)
			case "routes":
				// Keep in mind that the flag has updated opts.RoutesStr at this point.
				if opts.RoutesStr == "" {
					// Set routes array to nil since routes string is empty
					opts.Routes = nil
					return
				}
				routeUrls := RoutesFromStr(opts.RoutesStr)
				opts.Routes = routeUrls
			}
		}
	})
	if flagErr != nil {
		return nil, flagErr
	}

	// This will be true if some of the `-tls` params have been set and
	// `-tls=false` has not been set.
	if tlsOverride {
		if err := overrideTLS(opts); err != nil {
			return nil, err
		}
	}

	// If we don't have cluster defined in the configuration
	// file and no cluster listen string override, but we do
	// have a routes override, we need to report misconfiguration.
	if opts.RoutesStr != "" && opts.Cluster.ListenStr == "" && opts.Cluster.Host == "" && opts.Cluster.Port == 0 {
		return nil, errors.New("solicited routes require cluster capabilities, e.g. --cluster")
	}

	return opts, nil
}

// overrideTLS is called when at least "-tls=true" has been set.
func overrideTLS(opts *Options) error {
	if opts.TLSCert == "" {
		return errors.New("TLS Server certificate must be present and valid")
	}
	if opts.TLSKey == "" {
		return errors.New("TLS Server private key must be present and valid")
	}

	tc := TLSConfigOpts{}
	tc.CertFile = opts.TLSCert
	tc.KeyFile = opts.TLSKey
	tc.CaFile = opts.TLSCaCert
	tc.Verify = opts.TLSVerify

	var err error
	opts.TLSConfig, err = GenTLSConfig(&tc)
	return err
}

// overrideCluster updates Options.Cluster if that flag "cluster" (or "cluster_listen")
// has explicitly be set in the command line. If it is set to empty string, it will
// clear the Cluster options.
func overrideCluster(opts *Options) error {
	if opts.Cluster.ListenStr == "" {
		// This one is enough to disable clustering.
		opts.Cluster.Port = 0
		return nil
	}
	clusterURL, err := url.Parse(opts.Cluster.ListenStr)
	if err != nil {
		return err
	}
	h, p, err := net.SplitHostPort(clusterURL.Host)
	if err != nil {
		return err
	}
	opts.Cluster.Host = h
	_, err = fmt.Sscan(p, &opts.Cluster.Port)
	if err != nil {
		return err
	}

	if clusterURL.User != nil {
		pass, hasPassword := clusterURL.User.Password()
		if !hasPassword {
			return errors.New("expected cluster password to be set")
		}
		opts.Cluster.Password = pass

		user := clusterURL.User.Username()
		opts.Cluster.Username = user
	} else {
		// Since we override from flag and there is no user/pwd, make
		// sure we clear what we may have gotten from config file.
		opts.Cluster.Username = ""
		opts.Cluster.Password = ""
	}

	return nil
}

func processSignal(signal string) error {
	var (
		pid           string
		commandAndPid = strings.Split(signal, "=")
	)
	if l := len(commandAndPid); l == 2 {
		pid = commandAndPid[1]
	} else if l > 2 {
		return fmt.Errorf("invalid signal parameters: %v", commandAndPid[2:])
	}
	if err := ProcessSignal(Command(commandAndPid[0]), pid); err != nil {
		return err
	}
	os.Exit(0)
	return nil
}<|MERGE_RESOLUTION|>--- conflicted
+++ resolved
@@ -584,19 +584,17 @@
 			}
 			auth.timeout = at
 		case "users":
-<<<<<<< HEAD
 			var (
 				users []*User
 				err   error
+				nkeys []*NkeyUser
 			)
 			if pedantic {
-				users, err = parseUsers(tk, opts)
+				nkeys, users, err = parseUsers(tk, opts)
 			} else {
-				users, err = parseUsers(mv, opts)
-			}
-=======
-			nkeys, users, err := parseUsers(mv)
->>>>>>> 129866bb
+				nkeys, users, err = parseUsers(mv, opts)
+			}
+			// nkeys, users, err := parseUsers(mv)
 			if err != nil {
 				return nil, err
 			}
@@ -640,28 +638,19 @@
 }
 
 // Helper function to parse multiple users array with optional permissions.
-<<<<<<< HEAD
-func parseUsers(mv interface{}, opts *Options) ([]*User, error) {
+func parseUsers(mv interface{}, opts *Options) ([]*NkeyUser, []*User, error) {
 	var (
 		tk       token
 		pedantic bool    = opts.CheckConfig
 		users    []*User = []*User{}
+		keys     []*NkeyUser
 	)
 	_, mv = unwrapValue(mv)
-
-=======
-func parseUsers(mv interface{}) ([]*NkeyUser, []*User, error) {
->>>>>>> 129866bb
 	// Make sure we have an array
 	uv, ok := mv.([]interface{})
 	if !ok {
 		return nil, nil, fmt.Errorf("Expected users field to be an array, got %v", mv)
 	}
-<<<<<<< HEAD
-=======
-	var users []*User
-	var keys []*NkeyUser
->>>>>>> 129866bb
 	for _, u := range uv {
 		_, u = unwrapValue(u)
 
@@ -670,10 +659,12 @@
 		if !ok {
 			return nil, nil, fmt.Errorf("Expected user entry to be a map/struct, got %v", u)
 		}
-		var perms *Permissions
-		var err error
-		user := &User{}
-		nkey := &NkeyUser{}
+		var (
+			perms *Permissions
+			err   error
+			user  *User     = &User{}
+			nkey  *NkeyUser = &NkeyUser{}
+		)
 		for k, v := range um {
 			// Also needs to unwrap first
 			tk, v = unwrapValue(v)
@@ -686,38 +677,28 @@
 			case "pass", "password":
 				user.Password = v.(string)
 			case "permission", "permissions", "authorization":
-<<<<<<< HEAD
-				var (
-					permissions *Permissions
-					err         error
-				)
 				if pedantic {
-					permissions, err = parseUserPermissions(tk, opts)
+					perms, err = parseUserPermissions(tk, opts)
 				} else {
-					permissions, err = parseUserPermissions(v, opts)
-				}
-=======
-				pm, ok := v.(map[string]interface{})
-				if !ok {
-					return nil, nil, fmt.Errorf("Expected user permissions to be a map/struct, got %+v", v)
-				}
-				perms, err = parseUserPermissions(pm)
->>>>>>> 129866bb
+					perms, err = parseUserPermissions(v, opts)
+				}
+				// pm, ok := v.(map[string]interface{})
+				// if !ok {
+				// 	return nil, nil, fmt.Errorf("Expected user permissions to be a map/struct, got %+v", v)
+				// }
+				// perms, err = parseUserPermissions(pm)
 				if err != nil {
 					return nil, nil, err
 				}
-<<<<<<< HEAD
-				user.Permissions = permissions
+				user.Permissions = perms
 			default:
 				if pedantic && tk != nil && !tk.IsUsedVariable() {
-					return nil, &unknownConfigFieldErr{
+					return nil, nil, &unknownConfigFieldErr{
 						field:      k,
 						token:      tk,
 						configFile: tk.SourceFile(),
 					}
 				}
-=======
->>>>>>> 129866bb
 			}
 		}
 		// Place perms if we have them.
