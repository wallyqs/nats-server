--- conflicted
+++ resolved
@@ -3,28 +3,12 @@
 package server
 
 import (
-<<<<<<< HEAD
 	"os"
-	"sync"
-=======
->>>>>>> cba3170c
 	"sync/atomic"
 
 	"github.com/nats-io/gnatsd/logger"
 )
 
-<<<<<<< HEAD
-// Package globals for performance checks
-var trace int32
-var debug int32
-
-var log = struct {
-	*sync.Mutex
-	logger Logger
-}{Mutex: new(sync.Mutex)}
-
-=======
->>>>>>> cba3170c
 // Logger interface of the NATS Server
 type Logger interface {
 
@@ -102,23 +86,13 @@
 		s.Noticef("File log re-open ignored, no logger")
 		return
 	}
-<<<<<<< HEAD
 	if s.getOpts().LogFile == "" {
-		Noticef("File log re-open ignored, not a file logger")
+		s.Noticef("File log re-open ignored, not a file logger")
 	} else {
 		fileLog := logger.NewFileLogger(s.getOpts().LogFile,
 			s.getOpts().Logtime, s.getOpts().Debug, s.getOpts().Trace, true)
 		s.SetLogger(fileLog, s.getOpts().Debug, s.getOpts().Trace)
-		Noticef("File log re-opened")
-=======
-	if s.opts.LogFile == "" {
-		s.Noticef("File log re-open ignored, not a file logger")
-	} else {
-		fileLog := logger.NewFileLogger(s.opts.LogFile,
-			s.opts.Logtime, s.opts.Debug, s.opts.Trace, true)
-		s.SetLogger(fileLog, s.opts.Debug, s.opts.Trace)
 		s.Noticef("File log re-opened")
->>>>>>> cba3170c
 	}
 }
 
