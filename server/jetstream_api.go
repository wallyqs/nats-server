// Copyright 2020-2025 The NATS Authors
// Licensed under the Apache License, Version 2.0 (the "License");
// you may not use this file except in compliance with the License.
// You may obtain a copy of the License at
//
// http://www.apache.org/licenses/LICENSE-2.0
//
// Unless required by applicable law or agreed to in writing, software
// distributed under the License is distributed on an "AS IS" BASIS,
// WITHOUT WARRANTIES OR CONDITIONS OF ANY KIND, either express or implied.
// See the License for the specific language governing permissions and
// limitations under the License.

package server

import (
	"bytes"
	"cmp"
	"encoding/json"
	"errors"
	"fmt"
	"io"
	"os"
	"path/filepath"
	"runtime"
	"slices"
	"strconv"
	"strings"
	"sync/atomic"
	"time"
	"unicode"

	"github.com/nats-io/nuid"
)

// Request API subjects for JetStream.
const (
	// All API endpoints.
	jsAllAPI = "$JS.API.>"

	// For constructing JetStream domain prefixes.
	jsDomainAPI = "$JS.%s.API.>"

	JSApiPrefix = "$JS.API"

	// JSApiAccountInfo is for obtaining general information about JetStream for this account.
	// Will return JSON response.
	JSApiAccountInfo = "$JS.API.INFO"

	// JSApiStreamCreate is the endpoint to create new streams.
	// Will return JSON response.
	JSApiStreamCreate  = "$JS.API.STREAM.CREATE.*"
	JSApiStreamCreateT = "$JS.API.STREAM.CREATE.%s"

	// JSApiStreamUpdate is the endpoint to update existing streams.
	// Will return JSON response.
	JSApiStreamUpdate  = "$JS.API.STREAM.UPDATE.*"
	JSApiStreamUpdateT = "$JS.API.STREAM.UPDATE.%s"

	// JSApiStreams is the endpoint to list all stream names for this account.
	// Will return JSON response.
	JSApiStreams = "$JS.API.STREAM.NAMES"
	// JSApiStreamList is the endpoint that will return all detailed stream information
	JSApiStreamList = "$JS.API.STREAM.LIST"

	// JSApiStreamInfo is for obtaining general information about a named stream.
	// Will return JSON response.
	JSApiStreamInfo  = "$JS.API.STREAM.INFO.*"
	JSApiStreamInfoT = "$JS.API.STREAM.INFO.%s"

	// JSApiStreamDelete is the endpoint to delete streams.
	// Will return JSON response.
	JSApiStreamDelete  = "$JS.API.STREAM.DELETE.*"
	JSApiStreamDeleteT = "$JS.API.STREAM.DELETE.%s"

	// JSApiStreamPurge is the endpoint to purge streams.
	// Will return JSON response.
	JSApiStreamPurge  = "$JS.API.STREAM.PURGE.*"
	JSApiStreamPurgeT = "$JS.API.STREAM.PURGE.%s"

	// JSApiStreamSnapshot is the endpoint to snapshot streams.
	// Will return a stream of chunks with a nil chunk as EOF to
	// the deliver subject. Caller should respond to each chunk
	// with a nil body response for ack flow.
	JSApiStreamSnapshot  = "$JS.API.STREAM.SNAPSHOT.*"
	JSApiStreamSnapshotT = "$JS.API.STREAM.SNAPSHOT.%s"

	// JSApiStreamRestore is the endpoint to restore a stream from a snapshot.
	// Caller should respond to each chunk with a nil body response.
	JSApiStreamRestore  = "$JS.API.STREAM.RESTORE.*"
	JSApiStreamRestoreT = "$JS.API.STREAM.RESTORE.%s"

	// JSApiMsgDelete is the endpoint to delete messages from a stream.
	// Will return JSON response.
	JSApiMsgDelete  = "$JS.API.STREAM.MSG.DELETE.*"
	JSApiMsgDeleteT = "$JS.API.STREAM.MSG.DELETE.%s"

	// JSApiMsgGet is the template for direct requests for a message by its stream sequence number.
	// Will return JSON response.
	JSApiMsgGet  = "$JS.API.STREAM.MSG.GET.*"
	JSApiMsgGetT = "$JS.API.STREAM.MSG.GET.%s"

	// JSDirectMsgGet is the template for non-api layer direct requests for a message by its stream sequence number or last by subject.
	// Will return the message similar to how a consumer receives the message, no JSON processing.
	// If the message can not be found we will use a status header of 404. If the stream does not exist the client will get a no-responders or timeout.
	JSDirectMsgGet  = "$JS.API.DIRECT.GET.*"
	JSDirectMsgGetT = "$JS.API.DIRECT.GET.%s"

	// This is a direct version of get last by subject, which will be the dominant pattern for KV access once 2.9 is released.
	// The stream and the key will be part of the subject to allow for no-marshal payloads and subject based security permissions.
	JSDirectGetLastBySubject  = "$JS.API.DIRECT.GET.*.>"
	JSDirectGetLastBySubjectT = "$JS.API.DIRECT.GET.%s.%s"

	// jsDirectGetPre
	jsDirectGetPre = "$JS.API.DIRECT.GET"

	// JSApiConsumerCreate is the endpoint to create consumers for streams.
	// This was also the legacy endpoint for ephemeral consumers.
	// It now can take consumer name and optional filter subject, which when part of the subject controls access.
	// Will return JSON response.
	JSApiConsumerCreate    = "$JS.API.CONSUMER.CREATE.*"
	JSApiConsumerCreateT   = "$JS.API.CONSUMER.CREATE.%s"
	JSApiConsumerCreateEx  = "$JS.API.CONSUMER.CREATE.*.>"
	JSApiConsumerCreateExT = "$JS.API.CONSUMER.CREATE.%s.%s.%s"

	// JSApiDurableCreate is the endpoint to create durable consumers for streams.
	// You need to include the stream and consumer name in the subject.
	JSApiDurableCreate  = "$JS.API.CONSUMER.DURABLE.CREATE.*.*"
	JSApiDurableCreateT = "$JS.API.CONSUMER.DURABLE.CREATE.%s.%s"

	// JSApiConsumers is the endpoint to list all consumer names for the stream.
	// Will return JSON response.
	JSApiConsumers  = "$JS.API.CONSUMER.NAMES.*"
	JSApiConsumersT = "$JS.API.CONSUMER.NAMES.%s"

	// JSApiConsumerList is the endpoint that will return all detailed consumer information
	JSApiConsumerList  = "$JS.API.CONSUMER.LIST.*"
	JSApiConsumerListT = "$JS.API.CONSUMER.LIST.%s"

	// JSApiConsumerInfo is for obtaining general information about a consumer.
	// Will return JSON response.
	JSApiConsumerInfo  = "$JS.API.CONSUMER.INFO.*.*"
	JSApiConsumerInfoT = "$JS.API.CONSUMER.INFO.%s.%s"

	// JSApiConsumerDelete is the endpoint to delete consumers.
	// Will return JSON response.
	JSApiConsumerDelete  = "$JS.API.CONSUMER.DELETE.*.*"
	JSApiConsumerDeleteT = "$JS.API.CONSUMER.DELETE.%s.%s"

	// JSApiConsumerPause is the endpoint to pause or unpause consumers.
	// Will return JSON response.
	JSApiConsumerPause  = "$JS.API.CONSUMER.PAUSE.*.*"
	JSApiConsumerPauseT = "$JS.API.CONSUMER.PAUSE.%s.%s"

	// JSApiRequestNextT is the prefix for the request next message(s) for a consumer in worker/pull mode.
	JSApiRequestNextT = "$JS.API.CONSUMER.MSG.NEXT.%s.%s"

	// JSApiConsumerUnpinT is the prefix for unpinning subscription for a given consumer.
	JSApiConsumerUnpin  = "$JS.API.CONSUMER.UNPIN.*.*"
	JSApiConsumerUnpinT = "$JS.API.CONSUMER.UNPIN.%s.%s"

	// jsRequestNextPre
	jsRequestNextPre = "$JS.API.CONSUMER.MSG.NEXT."

	// For snapshots and restores. The ack will have additional tokens.
	jsSnapshotAckT    = "$JS.SNAPSHOT.ACK.%s.%s"
	jsRestoreDeliverT = "$JS.SNAPSHOT.RESTORE.%s.%s"

	// JSApiStreamRemovePeer is the endpoint to remove a peer from a clustered stream and its consumers.
	// Will return JSON response.
	JSApiStreamRemovePeer  = "$JS.API.STREAM.PEER.REMOVE.*"
	JSApiStreamRemovePeerT = "$JS.API.STREAM.PEER.REMOVE.%s"

	// JSApiStreamLeaderStepDown is the endpoint to have stream leader stepdown.
	// Will return JSON response.
	JSApiStreamLeaderStepDown  = "$JS.API.STREAM.LEADER.STEPDOWN.*"
	JSApiStreamLeaderStepDownT = "$JS.API.STREAM.LEADER.STEPDOWN.%s"

	// JSApiConsumerLeaderStepDown is the endpoint to have consumer leader stepdown.
	// Will return JSON response.
	JSApiConsumerLeaderStepDown  = "$JS.API.CONSUMER.LEADER.STEPDOWN.*.*"
	JSApiConsumerLeaderStepDownT = "$JS.API.CONSUMER.LEADER.STEPDOWN.%s.%s"

	// JSApiLeaderStepDown is the endpoint to have our metaleader stepdown.
	// Only works from system account.
	// Will return JSON response.
	JSApiLeaderStepDown = "$JS.API.META.LEADER.STEPDOWN"

	// JSApiRemoveServer is the endpoint to remove a peer server from the cluster.
	// Only works from system account.
	// Will return JSON response.
	JSApiRemoveServer = "$JS.API.SERVER.REMOVE"

	// JSApiAccountPurge is the endpoint to purge the js content of an account
	// Only works from system account.
	// Will return JSON response.
	JSApiAccountPurge  = "$JS.API.ACCOUNT.PURGE.*"
	JSApiAccountPurgeT = "$JS.API.ACCOUNT.PURGE.%s"

	// JSApiServerStreamMove is the endpoint to move streams off a server
	// Only works from system account.
	// Will return JSON response.
	JSApiServerStreamMove  = "$JS.API.ACCOUNT.STREAM.MOVE.*.*"
	JSApiServerStreamMoveT = "$JS.API.ACCOUNT.STREAM.MOVE.%s.%s"

	// JSApiServerStreamCancelMove is the endpoint to cancel a stream move
	// Only works from system account.
	// Will return JSON response.
	JSApiServerStreamCancelMove  = "$JS.API.ACCOUNT.STREAM.CANCEL_MOVE.*.*"
	JSApiServerStreamCancelMoveT = "$JS.API.ACCOUNT.STREAM.CANCEL_MOVE.%s.%s"

	// The prefix for system level account API.
	jsAPIAccountPre = "$JS.API.ACCOUNT."

	// jsAckT is the template for the ack message stream coming back from a consumer
	// when they ACK/NAK, etc a message.
	jsAckT      = "$JS.ACK.%s.%s"
	jsAckPre    = "$JS.ACK."
	jsAckPreLen = len(jsAckPre)

	// jsFlowControl is for flow control subjects.
	jsFlowControlPre = "$JS.FC."
	// jsFlowControl is for FC responses.
	jsFlowControl = "$JS.FC.%s.%s.*"

	// JSAdvisoryPrefix is a prefix for all JetStream advisories.
	JSAdvisoryPrefix = "$JS.EVENT.ADVISORY"

	// JSMetricPrefix is a prefix for all JetStream metrics.
	JSMetricPrefix = "$JS.EVENT.METRIC"

	// JSMetricConsumerAckPre is a metric containing ack latency.
	JSMetricConsumerAckPre = "$JS.EVENT.METRIC.CONSUMER.ACK"

	// JSAdvisoryConsumerMaxDeliveryExceedPre is a notification published when a message exceeds its delivery threshold.
	JSAdvisoryConsumerMaxDeliveryExceedPre = "$JS.EVENT.ADVISORY.CONSUMER.MAX_DELIVERIES"

	// JSAdvisoryConsumerMsgNakPre is a notification published when a message has been naked
	JSAdvisoryConsumerMsgNakPre = "$JS.EVENT.ADVISORY.CONSUMER.MSG_NAKED"

	// JSAdvisoryConsumerMsgTerminatedPre is a notification published when a message has been terminated.
	JSAdvisoryConsumerMsgTerminatedPre = "$JS.EVENT.ADVISORY.CONSUMER.MSG_TERMINATED"

	// JSAdvisoryStreamCreatedPre notification that a stream was created.
	JSAdvisoryStreamCreatedPre = "$JS.EVENT.ADVISORY.STREAM.CREATED"

	// JSAdvisoryStreamDeletedPre notification that a stream was deleted.
	JSAdvisoryStreamDeletedPre = "$JS.EVENT.ADVISORY.STREAM.DELETED"

	// JSAdvisoryStreamUpdatedPre notification that a stream was updated.
	JSAdvisoryStreamUpdatedPre = "$JS.EVENT.ADVISORY.STREAM.UPDATED"

	// JSAdvisoryConsumerCreatedPre notification that a consumer was created.
	JSAdvisoryConsumerCreatedPre = "$JS.EVENT.ADVISORY.CONSUMER.CREATED"

	// JSAdvisoryConsumerDeletedPre notification that a consumer was deleted.
	JSAdvisoryConsumerDeletedPre = "$JS.EVENT.ADVISORY.CONSUMER.DELETED"

	// JSAdvisoryConsumerPausePre notification that a consumer paused/unpaused.
	JSAdvisoryConsumerPausePre = "$JS.EVENT.ADVISORY.CONSUMER.PAUSE"

	// JSAdvisoryConsumerPinnedPre notification that a consumer was pinned.
	JSAdvisoryConsumerPinnedPre = "$JS.EVENT.ADVISORY.CONSUMER.PINNED"

	// JSAdvisoryConsumerUnpinnedPre notification that a consumer was unpinned.
	JSAdvisoryConsumerUnpinnedPre = "$JS.EVENT.ADVISORY.CONSUMER.UNPINNED"

	// JSAdvisoryStreamSnapshotCreatePre notification that a snapshot was created.
	JSAdvisoryStreamSnapshotCreatePre = "$JS.EVENT.ADVISORY.STREAM.SNAPSHOT_CREATE"

	// JSAdvisoryStreamSnapshotCompletePre notification that a snapshot was completed.
	JSAdvisoryStreamSnapshotCompletePre = "$JS.EVENT.ADVISORY.STREAM.SNAPSHOT_COMPLETE"

	// JSAdvisoryStreamRestoreCreatePre notification that a restore was start.
	JSAdvisoryStreamRestoreCreatePre = "$JS.EVENT.ADVISORY.STREAM.RESTORE_CREATE"

	// JSAdvisoryStreamRestoreCompletePre notification that a restore was completed.
	JSAdvisoryStreamRestoreCompletePre = "$JS.EVENT.ADVISORY.STREAM.RESTORE_COMPLETE"

	// JSAdvisoryDomainLeaderElectedPre notification that a jetstream domain has elected a leader.
	JSAdvisoryDomainLeaderElected = "$JS.EVENT.ADVISORY.DOMAIN.LEADER_ELECTED"

	// JSAdvisoryStreamLeaderElectedPre notification that a replicated stream has elected a leader.
	JSAdvisoryStreamLeaderElectedPre = "$JS.EVENT.ADVISORY.STREAM.LEADER_ELECTED"

	// JSAdvisoryStreamQuorumLostPre notification that a stream and its consumers are stalled.
	JSAdvisoryStreamQuorumLostPre = "$JS.EVENT.ADVISORY.STREAM.QUORUM_LOST"

	// JSAdvisoryStreamBatchAbandonedPre notification that a stream's batch was abandoned.
	JSAdvisoryStreamBatchAbandonedPre = "$JS.EVENT.ADVISORY.STREAM.BATCH_ABANDONED"

	// JSAdvisoryConsumerLeaderElectedPre notification that a replicated consumer has elected a leader.
	JSAdvisoryConsumerLeaderElectedPre = "$JS.EVENT.ADVISORY.CONSUMER.LEADER_ELECTED"

	// JSAdvisoryConsumerQuorumLostPre notification that a consumer is stalled.
	JSAdvisoryConsumerQuorumLostPre = "$JS.EVENT.ADVISORY.CONSUMER.QUORUM_LOST"

	// JSAdvisoryServerOutOfStorage notification that a server has no more storage.
	JSAdvisoryServerOutOfStorage = "$JS.EVENT.ADVISORY.SERVER.OUT_OF_STORAGE"

	// JSAdvisoryServerRemoved notification that a server has been removed from the system.
	JSAdvisoryServerRemoved = "$JS.EVENT.ADVISORY.SERVER.REMOVED"

	// JSAdvisoryAPILimitReached notification that a server has reached the JS API hard limit.
	JSAdvisoryAPILimitReached = "$JS.EVENT.ADVISORY.API.LIMIT_REACHED"

	// JSAuditAdvisory is a notification about JetStream API access.
	// FIXME - Add in details about who..
	JSAuditAdvisory = "$JS.EVENT.ADVISORY.API"
)

// Headers used in $JS.API.> requests.
const (
	// JSRequiredApiLevel requires the API level of the responding server to have the specified minimum value.
	JSRequiredApiLevel = "Nats-Required-Api-Level"
)

var denyAllClientJs = []string{jsAllAPI, "$KV.>", "$OBJ.>"}
var denyAllJs = []string{jscAllSubj, raftAllSubj, jsAllAPI, "$KV.>", "$OBJ.>"}

func generateJSMappingTable(domain string) map[string]string {
	mappings := map[string]string{}
	// This set of mappings is very very very ugly.
	// It is a consequence of what we defined the domain prefix to be "$JS.domain.API" and it's mapping to "$JS.API"
	// For optics $KV and $OBJ where made to be independent subject spaces.
	// As materialized views of JS, they did not simply extend that subject space to say "$JS.API.KV" "$JS.API.OBJ"
	// This is very unfortunate!!!
	// Furthermore, it seemed bad to require different domain prefixes for JS/KV/OBJ.
	// Especially since the actual API for say KV, does use stream create from JS.
	// To avoid overlaps KV and OBJ views append the prefix to their API.
	// (Replacing $KV with the prefix allows users to create collisions with say the bucket name)
	// This mapping therefore needs to have extra token so that the mapping can properly discern between $JS, $KV, $OBJ
	for srcMappingSuffix, to := range map[string]string{
		"INFO":       JSApiAccountInfo,
		"STREAM.>":   "$JS.API.STREAM.>",
		"CONSUMER.>": "$JS.API.CONSUMER.>",
		"DIRECT.>":   "$JS.API.DIRECT.>",
		"META.>":     "$JS.API.META.>",
		"SERVER.>":   "$JS.API.SERVER.>",
		"ACCOUNT.>":  "$JS.API.ACCOUNT.>",
		"$KV.>":      "$KV.>",
		"$OBJ.>":     "$OBJ.>",
	} {
		mappings[fmt.Sprintf("$JS.%s.API.%s", domain, srcMappingSuffix)] = to
	}
	return mappings
}

// JSMaxDescription is the maximum description length for streams and consumers.
const JSMaxDescriptionLen = 4 * 1024

// JSMaxMetadataLen is the maximum length for streams and consumers metadata map.
// It's calculated by summing length of all keys and values.
const JSMaxMetadataLen = 128 * 1024

// JSMaxNameLen is the maximum name lengths for streams, consumers and templates.
// Picked 255 as it seems to be a widely used file name limit
const JSMaxNameLen = 255

// JSDefaultRequestQueueLimit is the default number of entries that we will
// put on the global request queue before we react.
const JSDefaultRequestQueueLimit = 10_000

// Responses for API calls.

// ApiResponse is a standard response from the JetStream JSON API
type ApiResponse struct {
	Type  string    `json:"type"`
	Error *ApiError `json:"error,omitempty"`
}

const JSApiSystemResponseType = "io.nats.jetstream.api.v1.system_response"

// When passing back to the clients generalize store failures.
var (
	errStreamStoreFailed   = errors.New("error creating store for stream")
	errConsumerStoreFailed = errors.New("error creating store for consumer")
)

// ToError checks if the response has a error and if it does converts it to an error avoiding
// the pitfalls described by https://yourbasic.org/golang/gotcha-why-nil-error-not-equal-nil/
func (r *ApiResponse) ToError() error {
	if r.Error == nil {
		return nil
	}

	return r.Error
}

const JSApiOverloadedType = "io.nats.jetstream.api.v1.system_overloaded"

// ApiPaged includes variables used to create paged responses from the JSON API
type ApiPaged struct {
	Total  int `json:"total"`
	Offset int `json:"offset"`
	Limit  int `json:"limit"`
}

// ApiPagedRequest includes parameters allowing specific pages to be requests from APIs responding with ApiPaged
type ApiPagedRequest struct {
	Offset int `json:"offset"`
}

// JSApiAccountInfoResponse reports back information on jetstream for this account.
type JSApiAccountInfoResponse struct {
	ApiResponse
	*JetStreamAccountStats
}

const JSApiAccountInfoResponseType = "io.nats.jetstream.api.v1.account_info_response"

// JSApiStreamCreateResponse stream creation.
type JSApiStreamCreateResponse struct {
	ApiResponse
	*StreamInfo
	DidCreate bool `json:"did_create,omitempty"`
}

const JSApiStreamCreateResponseType = "io.nats.jetstream.api.v1.stream_create_response"

// JSApiStreamDeleteResponse stream removal.
type JSApiStreamDeleteResponse struct {
	ApiResponse
	Success bool `json:"success,omitempty"`
}

const JSApiStreamDeleteResponseType = "io.nats.jetstream.api.v1.stream_delete_response"

// JSMaxSubjectDetails The limit of the number of subject details we will send in a stream info response.
const JSMaxSubjectDetails = 100_000

type JSApiStreamInfoRequest struct {
	ApiPagedRequest
	DeletedDetails bool   `json:"deleted_details,omitempty"`
	SubjectsFilter string `json:"subjects_filter,omitempty"`
}

type JSApiStreamInfoResponse struct {
	ApiResponse
	ApiPaged
	*StreamInfo
}

const JSApiStreamInfoResponseType = "io.nats.jetstream.api.v1.stream_info_response"

// JSApiNamesLimit is the maximum entries we will return for streams or consumers lists.
// TODO(dlc) - with header or request support could request chunked response.
const JSApiNamesLimit = 1024
const JSApiListLimit = 256

type JSApiStreamNamesRequest struct {
	ApiPagedRequest
	// These are filters that can be applied to the list.
	Subject string `json:"subject,omitempty"`
}

// JSApiStreamNamesResponse list of streams.
// A nil request is valid and means all streams.
type JSApiStreamNamesResponse struct {
	ApiResponse
	ApiPaged
	Streams []string `json:"streams"`
}

const JSApiStreamNamesResponseType = "io.nats.jetstream.api.v1.stream_names_response"

type JSApiStreamListRequest struct {
	ApiPagedRequest
	// These are filters that can be applied to the list.
	Subject string `json:"subject,omitempty"`
}

// JSApiStreamListResponse list of detailed stream information.
// A nil request is valid and means all streams.
type JSApiStreamListResponse struct {
	ApiResponse
	ApiPaged
	Streams []*StreamInfo     `json:"streams"`
	Missing []string          `json:"missing,omitempty"`
	Offline map[string]string `json:"offline,omitempty"`
}

const JSApiStreamListResponseType = "io.nats.jetstream.api.v1.stream_list_response"

// JSApiStreamPurgeRequest is optional request information to the purge API.
// Subject will filter the purge request to only messages that match the subject, which can have wildcards.
// Sequence will purge up to but not including this sequence and can be combined with subject filtering.
// Keep will specify how many messages to keep. This can also be combined with subject filtering.
// Note that Sequence and Keep are mutually exclusive, so both can not be set at the same time.
type JSApiStreamPurgeRequest struct {
	// Purge up to but not including sequence.
	Sequence uint64 `json:"seq,omitempty"`
	// Subject to match against messages for the purge command.
	Subject string `json:"filter,omitempty"`
	// Number of messages to keep.
	Keep uint64 `json:"keep,omitempty"`
}

type JSApiStreamPurgeResponse struct {
	ApiResponse
	Success bool   `json:"success,omitempty"`
	Purged  uint64 `json:"purged"`
}

const JSApiStreamPurgeResponseType = "io.nats.jetstream.api.v1.stream_purge_response"

type JSApiConsumerUnpinRequest struct {
	Group string `json:"group"`
}

type JSApiConsumerUnpinResponse struct {
	ApiResponse
}

const JSApiConsumerUnpinResponseType = "io.nats.jetstream.api.v1.consumer_unpin_response"

// JSApiStreamUpdateResponse for updating a stream.
type JSApiStreamUpdateResponse struct {
	ApiResponse
	*StreamInfo
}

const JSApiStreamUpdateResponseType = "io.nats.jetstream.api.v1.stream_update_response"

// JSApiMsgDeleteRequest delete message request.
type JSApiMsgDeleteRequest struct {
	Seq     uint64 `json:"seq"`
	NoErase bool   `json:"no_erase,omitempty"`
}

type JSApiMsgDeleteResponse struct {
	ApiResponse
	Success bool `json:"success,omitempty"`
}

const JSApiMsgDeleteResponseType = "io.nats.jetstream.api.v1.stream_msg_delete_response"

type JSApiStreamSnapshotRequest struct {
	// Subject to deliver the chunks to for the snapshot.
	DeliverSubject string `json:"deliver_subject"`
	// Do not include consumers in the snapshot.
	NoConsumers bool `json:"no_consumers,omitempty"`
	// Optional chunk size preference.
	// Best to just let server select.
	ChunkSize int `json:"chunk_size,omitempty"`
	// Check all message's checksums prior to snapshot.
	CheckMsgs bool `json:"jsck,omitempty"`
}

// JSApiStreamSnapshotResponse is the direct response to the snapshot request.
type JSApiStreamSnapshotResponse struct {
	ApiResponse
	// Configuration of the given stream.
	Config *StreamConfig `json:"config,omitempty"`
	// Current State for the given stream.
	State *StreamState `json:"state,omitempty"`
}

const JSApiStreamSnapshotResponseType = "io.nats.jetstream.api.v1.stream_snapshot_response"

// JSApiStreamRestoreRequest is the required restore request.
type JSApiStreamRestoreRequest struct {
	// Configuration of the given stream.
	Config StreamConfig `json:"config"`
	// Current State for the given stream.
	State StreamState `json:"state"`
}

// JSApiStreamRestoreResponse is the direct response to the restore request.
type JSApiStreamRestoreResponse struct {
	ApiResponse
	// Subject to deliver the chunks to for the snapshot restore.
	DeliverSubject string `json:"deliver_subject"`
}

const JSApiStreamRestoreResponseType = "io.nats.jetstream.api.v1.stream_restore_response"

// JSApiStreamRemovePeerRequest is the required remove peer request.
type JSApiStreamRemovePeerRequest struct {
	// Server name of the peer to be removed.
	Peer string `json:"peer"`
}

// JSApiStreamRemovePeerResponse is the response to a remove peer request.
type JSApiStreamRemovePeerResponse struct {
	ApiResponse
	Success bool `json:"success,omitempty"`
}

const JSApiStreamRemovePeerResponseType = "io.nats.jetstream.api.v1.stream_remove_peer_response"

// JSApiStreamLeaderStepDownResponse is the response to a leader stepdown request.
type JSApiStreamLeaderStepDownResponse struct {
	ApiResponse
	Success bool `json:"success,omitempty"`
}

const JSApiStreamLeaderStepDownResponseType = "io.nats.jetstream.api.v1.stream_leader_stepdown_response"

// JSApiConsumerLeaderStepDownResponse is the response to a consumer leader stepdown request.
type JSApiConsumerLeaderStepDownResponse struct {
	ApiResponse
	Success bool `json:"success,omitempty"`
}

const JSApiConsumerLeaderStepDownResponseType = "io.nats.jetstream.api.v1.consumer_leader_stepdown_response"

// JSApiLeaderStepdownRequest allows placement control over the meta leader placement.
type JSApiLeaderStepdownRequest struct {
	Placement *Placement `json:"placement,omitempty"`
}

// JSApiLeaderStepDownResponse is the response to a meta leader stepdown request.
type JSApiLeaderStepDownResponse struct {
	ApiResponse
	Success bool `json:"success,omitempty"`
}

const JSApiLeaderStepDownResponseType = "io.nats.jetstream.api.v1.meta_leader_stepdown_response"

// JSApiMetaServerRemoveRequest will remove a peer from the meta group.
type JSApiMetaServerRemoveRequest struct {
	// Server name of the peer to be removed.
	Server string `json:"peer"`
	// Peer ID of the peer to be removed. If specified this is used
	// instead of the server name.
	Peer string `json:"peer_id,omitempty"`
}

// JSApiMetaServerRemoveResponse is the response to a peer removal request in the meta group.
type JSApiMetaServerRemoveResponse struct {
	ApiResponse
	Success bool `json:"success,omitempty"`
}

const JSApiMetaServerRemoveResponseType = "io.nats.jetstream.api.v1.meta_server_remove_response"

// JSApiMetaServerStreamMoveRequest will move a stream on a server to another
// response to this will come as JSApiStreamUpdateResponse/JSApiStreamUpdateResponseType
type JSApiMetaServerStreamMoveRequest struct {
	// Server name of the peer to be evacuated.
	Server string `json:"server,omitempty"`
	// Cluster the server is in
	Cluster string `json:"cluster,omitempty"`
	// Domain the sever is in
	Domain string `json:"domain,omitempty"`
	// Ephemeral placement tags for the move
	Tags []string `json:"tags,omitempty"`
}

const JSApiAccountPurgeResponseType = "io.nats.jetstream.api.v1.account_purge_response"

// JSApiAccountPurgeResponse is the response to a purge request in the meta group.
type JSApiAccountPurgeResponse struct {
	ApiResponse
	Initiated bool `json:"initiated,omitempty"`
}

// JSApiMsgGetRequest get a message request.
type JSApiMsgGetRequest struct {
	Seq     uint64 `json:"seq,omitempty"`
	LastFor string `json:"last_by_subj,omitempty"`
	NextFor string `json:"next_by_subj,omitempty"`

	// Batch support. Used to request more than one msg at a time.
	// Can be used with simple starting seq, but also NextFor with wildcards.
	Batch int `json:"batch,omitempty"`
	// This will make sure we limit how much data we blast out. If not set we will
	// inherit the slow consumer default max setting of the server. Default is MAX_PENDING_SIZE.
	MaxBytes int `json:"max_bytes,omitempty"`
	// Return messages as of this start time.
	StartTime *time.Time `json:"start_time,omitempty"`

	// Multiple response support. Will get the last msgs matching the subjects. These can include wildcards.
	MultiLastFor []string `json:"multi_last,omitempty"`
	// Only return messages up to this sequence. If not set, will be last sequence for the stream.
	UpToSeq uint64 `json:"up_to_seq,omitempty"`
	// Only return messages up to this time.
	UpToTime *time.Time `json:"up_to_time,omitempty"`
	// Only return the message payload, excluding headers if present.
	NoHeaders bool `json:"no_hdr,omitempty"`
}

type JSApiMsgGetResponse struct {
	ApiResponse
	Message *StoredMsg `json:"message,omitempty"`
}

const JSApiMsgGetResponseType = "io.nats.jetstream.api.v1.stream_msg_get_response"

// JSWaitQueueDefaultMax is the default max number of outstanding requests for pull consumers.
const JSWaitQueueDefaultMax = 512

type JSApiConsumerCreateResponse struct {
	ApiResponse
	*ConsumerInfo
}

const JSApiConsumerCreateResponseType = "io.nats.jetstream.api.v1.consumer_create_response"

type JSApiConsumerDeleteResponse struct {
	ApiResponse
	Success bool `json:"success,omitempty"`
}

const JSApiConsumerDeleteResponseType = "io.nats.jetstream.api.v1.consumer_delete_response"

type JSApiConsumerPauseRequest struct {
	PauseUntil time.Time `json:"pause_until,omitempty"`
}

const JSApiConsumerPauseResponseType = "io.nats.jetstream.api.v1.consumer_pause_response"

type JSApiConsumerPauseResponse struct {
	ApiResponse
	Paused         bool          `json:"paused"`
	PauseUntil     time.Time     `json:"pause_until"`
	PauseRemaining time.Duration `json:"pause_remaining,omitempty"`
}

type JSApiConsumerInfoResponse struct {
	ApiResponse
	*ConsumerInfo
}

const JSApiConsumerInfoResponseType = "io.nats.jetstream.api.v1.consumer_info_response"

type JSApiConsumersRequest struct {
	ApiPagedRequest
}

type JSApiConsumerNamesResponse struct {
	ApiResponse
	ApiPaged
	Consumers []string `json:"consumers"`
}

const JSApiConsumerNamesResponseType = "io.nats.jetstream.api.v1.consumer_names_response"

type JSApiConsumerListResponse struct {
	ApiResponse
	ApiPaged
	Consumers []*ConsumerInfo   `json:"consumers"`
	Missing   []string          `json:"missing,omitempty"`
	Offline   map[string]string `json:"offline,omitempty"`
}

const JSApiConsumerListResponseType = "io.nats.jetstream.api.v1.consumer_list_response"

// JSApiConsumerGetNextRequest is for getting next messages for pull based consumers.
type JSApiConsumerGetNextRequest struct {
	Expires   time.Duration `json:"expires,omitempty"`
	Batch     int           `json:"batch,omitempty"`
	MaxBytes  int           `json:"max_bytes,omitempty"`
	NoWait    bool          `json:"no_wait,omitempty"`
	Heartbeat time.Duration `json:"idle_heartbeat,omitempty"`
	PriorityGroup
}

// Structure that holds state for a JetStream API request that is processed
// in a separate long-lived go routine. This is to avoid blocking connections.
type jsAPIRoutedReq struct {
	jsub    *subscription
	sub     *subscription
	acc     *Account
	subject string
	reply   string
	msg     []byte
	pa      pubArg
}

func (js *jetStream) apiDispatch(sub *subscription, c *client, acc *Account, subject, reply string, rmsg []byte) {
	// Ignore system level directives meta stepdown and peer remove requests here.
	if subject == JSApiLeaderStepDown ||
		subject == JSApiRemoveServer ||
		strings.HasPrefix(subject, jsAPIAccountPre) {
		return
	}
	// No lock needed, those are immutable.
	s, rr := js.srv, js.apiSubs.Match(subject)

	hdr, msg := c.msgParts(rmsg)
	if len(sliceHeader(ClientInfoHdr, hdr)) == 0 {
		// Check if this is the system account. We will let these through for the account info only.
		sacc := s.SystemAccount()
		if sacc != acc {
			return
		}
		if subject != JSApiAccountInfo {
			// Only respond from the initial server entry to the NATS system.
			if c.kind == CLIENT || c.kind == LEAF {
				var resp = ApiResponse{
					Type:  JSApiSystemResponseType,
					Error: NewJSNotEnabledForAccountError(),
				}
				s.sendAPIErrResponse(nil, acc, subject, reply, string(msg), s.jsonResponse(&resp))
			}
			return
		}
	}

	// Short circuit for no interest.
	if len(rr.psubs)+len(rr.qsubs) == 0 {
		if (c.kind == CLIENT || c.kind == LEAF) && acc != s.SystemAccount() {
			ci, acc, _, _, _ := s.getRequestInfo(c, rmsg)
			var resp = ApiResponse{
				Type:  JSApiSystemResponseType,
				Error: NewJSBadRequestError(),
			}
			s.sendAPIErrResponse(ci, acc, subject, reply, string(msg), s.jsonResponse(&resp))
		}
		return
	}

	// We should only have psubs and only 1 per result.
	if len(rr.psubs) != 1 {
		s.Warnf("Malformed JetStream API Request: [%s] %q", subject, rmsg)
		if c.kind == CLIENT || c.kind == LEAF {
			ci, acc, _, _, _ := s.getRequestInfo(c, rmsg)
			var resp = ApiResponse{
				Type:  JSApiSystemResponseType,
				Error: NewJSBadRequestError(),
			}
			s.sendAPIErrResponse(ci, acc, subject, reply, string(msg), s.jsonResponse(&resp))
		}
		return
	}
	jsub := rr.psubs[0]

	// We need to make sure not to block. We will send the request to a long-lived
	// pool of go routines.

	// Increment inflight. Do this before queueing.
	atomic.AddInt64(&js.apiInflight, 1)

	// Copy the state. Note the JSAPI only uses the hdr index to piece apart the
	// header from the msg body. No other references are needed.
	// Check pending and warn if getting backed up.
	pending, _ := s.jsAPIRoutedReqs.push(&jsAPIRoutedReq{jsub, sub, acc, subject, reply, copyBytes(rmsg), c.pa})
	limit := atomic.LoadInt64(&js.queueLimit)
	if pending >= int(limit) {
		s.rateLimitFormatWarnf("JetStream API queue limit reached, dropping %d requests", pending)
		drained := int64(s.jsAPIRoutedReqs.drain())
		atomic.AddInt64(&js.apiInflight, -drained)

		s.publishAdvisory(nil, JSAdvisoryAPILimitReached, JSAPILimitReachedAdvisory{
			TypedEvent: TypedEvent{
				Type: JSAPILimitReachedAdvisoryType,
				ID:   nuid.Next(),
				Time: time.Now().UTC(),
			},
			Server:  s.Name(),
			Domain:  js.config.Domain,
			Dropped: drained,
		})
	}
}

func (s *Server) processJSAPIRoutedRequests() {
	defer s.grWG.Done()

	s.mu.RLock()
	queue := s.jsAPIRoutedReqs
	client := &client{srv: s, kind: JETSTREAM}
	s.mu.RUnlock()

	js := s.getJetStream()

	for {
		select {
		case <-queue.ch:
			// Only pop one item at a time here, otherwise if the system is recovering
			// from queue buildup, then one worker will pull off all the tasks and the
			// others will be starved of work.
			for r, ok := queue.popOne(); ok && r != nil; r, ok = queue.popOne() {
				client.pa = r.pa
				start := time.Now()
				r.jsub.icb(r.sub, client, r.acc, r.subject, r.reply, r.msg)
				if dur := time.Since(start); dur >= readLoopReportThreshold {
					s.Warnf("Internal subscription on %q took too long: %v", r.subject, dur)
				}
				atomic.AddInt64(&js.apiInflight, -1)
			}
		case <-s.quitCh:
			return
		}
	}
}

func (s *Server) setJetStreamExportSubs() error {
	js := s.getJetStream()
	if js == nil {
		return NewJSNotEnabledError()
	}

	// Start the go routine that will process API requests received by the
	// subscription below when they are coming from routes, etc..
	const maxProcs = 16
	mp := runtime.GOMAXPROCS(0)
	// Cap at 16 max for now on larger core setups.
	if mp > maxProcs {
		mp = maxProcs
	}
	s.jsAPIRoutedReqs = newIPQueue[*jsAPIRoutedReq](s, "Routed JS API Requests")
	for i := 0; i < mp; i++ {
		s.startGoRoutine(s.processJSAPIRoutedRequests)
	}

	// This is the catch all now for all JetStream API calls.
	if _, err := s.sysSubscribe(jsAllAPI, js.apiDispatch); err != nil {
		return err
	}

	if err := s.SystemAccount().AddServiceExport(jsAllAPI, nil); err != nil {
		s.Warnf("Error setting up jetstream service exports: %v", err)
		return err
	}

	// API handles themselves.
	pairs := []struct {
		subject string
		handler msgHandler
	}{
		{JSApiAccountInfo, s.jsAccountInfoRequest},
		{JSApiStreamCreate, s.jsStreamCreateRequest},
		{JSApiStreamUpdate, s.jsStreamUpdateRequest},
		{JSApiStreams, s.jsStreamNamesRequest},
		{JSApiStreamList, s.jsStreamListRequest},
		{JSApiStreamInfo, s.jsStreamInfoRequest},
		{JSApiStreamDelete, s.jsStreamDeleteRequest},
		{JSApiStreamPurge, s.jsStreamPurgeRequest},
		{JSApiStreamSnapshot, s.jsStreamSnapshotRequest},
		{JSApiStreamRestore, s.jsStreamRestoreRequest},
		{JSApiStreamRemovePeer, s.jsStreamRemovePeerRequest},
		{JSApiStreamLeaderStepDown, s.jsStreamLeaderStepDownRequest},
		{JSApiConsumerLeaderStepDown, s.jsConsumerLeaderStepDownRequest},
		{JSApiMsgDelete, s.jsMsgDeleteRequest},
		{JSApiMsgGet, s.jsMsgGetRequest},
		{JSApiConsumerCreateEx, s.jsConsumerCreateRequest},
		{JSApiConsumerCreate, s.jsConsumerCreateRequest},
		{JSApiDurableCreate, s.jsConsumerCreateRequest},
		{JSApiConsumers, s.jsConsumerNamesRequest},
		{JSApiConsumerList, s.jsConsumerListRequest},
		{JSApiConsumerInfo, s.jsConsumerInfoRequest},
		{JSApiConsumerDelete, s.jsConsumerDeleteRequest},
		{JSApiConsumerPause, s.jsConsumerPauseRequest},
		{JSApiConsumerUnpin, s.jsConsumerUnpinRequest},
	}

	js.mu.Lock()
	defer js.mu.Unlock()

	for _, p := range pairs {
		sub := &subscription{subject: []byte(p.subject), icb: p.handler}
		if err := js.apiSubs.Insert(sub); err != nil {
			return err
		}
	}

	return nil
}

func (s *Server) sendAPIResponse(ci *ClientInfo, acc *Account, subject, reply, request, response string) {
	acc.trackAPI()
	if reply != _EMPTY_ {
		s.sendInternalAccountMsg(nil, reply, response)
	}
	s.sendJetStreamAPIAuditAdvisory(ci, acc, subject, request, response)
}

func (s *Server) sendAPIErrResponse(ci *ClientInfo, acc *Account, subject, reply, request, response string) {
	acc.trackAPIErr()
	if reply != _EMPTY_ {
		s.sendInternalAccountMsg(nil, reply, response)
	}
	s.sendJetStreamAPIAuditAdvisory(ci, acc, subject, request, response)
}

const errRespDelay = 500 * time.Millisecond

type delayedAPIResponse struct {
	ci       *ClientInfo
	acc      *Account
	subject  string
	reply    string
	request  string
	hdr      []byte
	response string
	rg       *raftGroup
	deadline time.Time
	noJs     bool
	next     *delayedAPIResponse
}

// Add `r` in the list that is maintained ordered by the `delayedAPIResponse.deadline` time.
func addDelayedResponse(head, tail **delayedAPIResponse, r *delayedAPIResponse) {
	// Check if list empty.
	if *head == nil {
		*head, *tail = r, r
		return
	}
	// Check if it should be added at the end, which is if after or equal to the tail.
	if r.deadline.After((*tail).deadline) || r.deadline.Equal((*tail).deadline) {
		(*tail).next, *tail = r, r
		return
	}
	// Find its spot in the list.
	var prev *delayedAPIResponse
	for c := *head; c != nil; c = c.next {
		// We insert only if we are stricly before the current `c`.
		if r.deadline.Before(c.deadline) {
			r.next = c
			if prev != nil {
				prev.next = r
			} else {
				*head = r
			}
			return
		}
		prev = c
	}
}

func (s *Server) delayedAPIResponder() {
	defer s.grWG.Done()
	var (
		head, tail *delayedAPIResponse // Linked list.
		r          *delayedAPIResponse // Updated by calling next().
		rqch       <-chan struct{}     // Quit channel of the Raft group (if present).
		tm         = time.NewTimer(time.Hour)
	)
	next := func() {
		r, rqch = nil, nil
		// Check that JetStream is still on. Do not exit the go routine
		// since JS can be enabled/disabled. The go routine will exit
		// only if server is shutdown.
		js := s.getJetStream()
		if js == nil {
			// Reset head and tail here. Also drain the ipQueue.
			head, tail = nil, nil
			s.delayedAPIResponses.drain()
			// Fall back into next "if" that resets timer.
		}
		// If there are no delayed messages then delay the timer for
		// a while.
		if head == nil {
			tm.Reset(time.Hour)
			return
		}
		// Get the first expected message and then reset the timer.
		r = head
		js.mu.RLock()
		if r.rg != nil && r.rg.node != nil {
			// If there's an attached Raft group to the delayed response
			// then pull out the quit channel, so that we don't bother
			// sending responses for entities which are now no longer
			// running.
			rqch = r.rg.node.QuitC()
		}
		js.mu.RUnlock()
		tm.Reset(time.Until(r.deadline))
	}
	pop := func() {
		if head == nil {
			return
		}
		head = head.next
		if head == nil {
			tail = nil
		}
	}
	for {
		select {
		case <-s.delayedAPIResponses.ch:
			v, ok := s.delayedAPIResponses.popOne()
			if !ok {
				continue
			}
			// Add it to the list, and if ends up being the head, set things up.
			addDelayedResponse(&head, &tail, v)
			if v == head {
				next()
			}
		case <-s.quitCh:
			return
		case <-rqch:
			// If we were the head, drop and setup things for next.
			if r != nil && r == head {
				pop()
			}
			next()
		case <-tm.C:
			if r != nil {
				// If it's not a JS API error, send it as a raw response without additional API/audit tracking.
				if r.noJs {
					s.sendInternalAccountMsgWithReply(r.acc, r.subject, _EMPTY_, r.hdr, r.response, false)
				} else {
					s.sendAPIErrResponse(r.ci, r.acc, r.subject, r.reply, r.request, r.response)
				}
				pop()
			}
			next()
		}
	}
}

func (s *Server) sendDelayedAPIErrResponse(ci *ClientInfo, acc *Account, subject, reply, request, response string, rg *raftGroup, duration time.Duration) {
	s.delayedAPIResponses.push(&delayedAPIResponse{
		ci, acc, subject, reply, request, nil, response, rg, time.Now().Add(duration), false, nil,
	})
}

func (s *Server) sendDelayedErrResponse(acc *Account, subject string, hdr []byte, response string, duration time.Duration) {
	s.delayedAPIResponses.push(&delayedAPIResponse{
		nil, acc, subject, _EMPTY_, _EMPTY_, hdr, response, nil, time.Now().Add(duration), true, nil,
	})
}

func (s *Server) getRequestInfo(c *client, raw []byte) (pci *ClientInfo, acc *Account, hdr, msg []byte, err error) {
	hdr, msg = c.msgParts(raw)
	var ci ClientInfo

	if len(hdr) > 0 {
		if err := json.Unmarshal(sliceHeader(ClientInfoHdr, hdr), &ci); err != nil {
			return nil, nil, nil, nil, err
		}
	}

	if ci.Service != _EMPTY_ {
		acc, _ = s.LookupAccount(ci.Service)
	} else if ci.Account != _EMPTY_ {
		acc, _ = s.LookupAccount(ci.Account)
	} else {
		// Direct $SYS access.
		acc = c.acc
		if acc == nil {
			acc = s.SystemAccount()
		}
	}
	if acc == nil {
		return nil, nil, nil, nil, ErrMissingAccount
	}
	return &ci, acc, hdr, msg, nil
}

func (s *Server) unmarshalRequest(c *client, acc *Account, subject string, msg []byte, v any) error {
	decoder := json.NewDecoder(bytes.NewReader(msg))
	decoder.DisallowUnknownFields()

	for {
		if err := decoder.Decode(v); err != nil {
			if err == io.EOF {
				return nil
			}

			var syntaxErr *json.SyntaxError
			if errors.As(err, &syntaxErr) {
				err = fmt.Errorf("%w at offset %d", err, syntaxErr.Offset)
			}

			c.RateLimitWarnf("Invalid JetStream request '%s > %s': %s", acc, subject, err)

			if s.JetStreamConfig().Strict {
				return err
			}

			return json.Unmarshal(msg, v)
		}
	}
}

func (a *Account) trackAPI() {
	a.mu.RLock()
	jsa := a.js
	a.mu.RUnlock()
	if jsa != nil {
		jsa.usageMu.Lock()
		jsa.usageApi++
		jsa.apiTotal++
		jsa.sendClusterUsageUpdate()
		atomic.AddInt64(&jsa.js.apiTotal, 1)
		jsa.usageMu.Unlock()
	}
}

func (a *Account) trackAPIErr() {
	a.mu.RLock()
	jsa := a.js
	a.mu.RUnlock()
	if jsa != nil {
		jsa.usageMu.Lock()
		jsa.usageApi++
		jsa.apiTotal++
		jsa.usageErr++
		jsa.apiErrors++
		jsa.sendClusterUsageUpdate()
		atomic.AddInt64(&jsa.js.apiTotal, 1)
		atomic.AddInt64(&jsa.js.apiErrors, 1)
		jsa.usageMu.Unlock()
	}
}

const badAPIRequestT = "Malformed JetStream API Request: %q"

// Helper function to check on JetStream being enabled but also on status of leafnodes
// If the local account is not enabled but does have leafnode connectivity we will not
// want to error immediately and let the other side decide.
func (a *Account) checkJetStream() (enabled, shouldError bool) {
	a.mu.RLock()
	defer a.mu.RUnlock()
	return a.js != nil, a.nleafs+a.nrleafs == 0
}

// Request for current usage and limits for this account.
func (s *Server) jsAccountInfoRequest(sub *subscription, c *client, _ *Account, subject, reply string, rmsg []byte) {
	if c == nil || !s.JetStreamEnabled() {
		return
	}

	ci, acc, hdr, msg, err := s.getRequestInfo(c, rmsg)
	if err != nil {
		s.Warnf(badAPIRequestT, msg)
		return
	}

	var resp = JSApiAccountInfoResponse{ApiResponse: ApiResponse{Type: JSApiAccountInfoResponseType}}
	if errorOnRequiredApiLevel(hdr) {
		resp.Error = NewJSRequiredApiLevelError()
		s.sendAPIErrResponse(ci, acc, subject, reply, string(msg), s.jsonResponse(&resp))
		return
	}

	// Determine if we should proceed here when we are in clustered mode.
	if s.JetStreamIsClustered() {
		js, cc := s.getJetStreamCluster()
		if js == nil || cc == nil {
			return
		}
		if js.isLeaderless() {
			resp.Error = NewJSClusterNotAvailError()
			s.sendAPIErrResponse(ci, acc, subject, reply, string(msg), s.jsonResponse(&resp))
			return
		}
		// Make sure we are meta leader.
		if !s.JetStreamIsLeader() {
			return
		}
	}

	if hasJS, doErr := acc.checkJetStream(); !hasJS {
		if !doErr {
			return
		}
		resp.Error = NewJSNotEnabledForAccountError()
	} else {
		stats := acc.JetStreamUsage()
		resp.JetStreamAccountStats = &stats
	}
	b, err := json.Marshal(resp)
	if err != nil {
		return
	}

	s.sendAPIResponse(ci, acc, subject, reply, string(msg), string(b))
}

// Helpers for token extraction.
func streamNameFromSubject(subject string) string {
	return tokenAt(subject, 5)
}

func consumerNameFromSubject(subject string) string {
	return tokenAt(subject, 6)
}

func (s *Server) jsonResponse(v any) string {
	b, err := json.Marshal(v)
	if err != nil {
		s.Warnf("Problem marshaling JSON for JetStream API:", err)
		return ""
	}
	return string(b)
}

// Read lock must be held
func (jsa *jsAccount) tieredReservation(tier string, cfg *StreamConfig) int64 {
	reservation := int64(0)
	if tier == _EMPTY_ {
		for _, sa := range jsa.streams {
			if sa.cfg.MaxBytes > 0 {
				if sa.cfg.Storage == cfg.Storage && sa.cfg.Name != cfg.Name {
					reservation += (int64(sa.cfg.Replicas) * sa.cfg.MaxBytes)
				}
			}
		}
	} else {
		for _, sa := range jsa.streams {
			if sa.cfg.Replicas == cfg.Replicas {
				if sa.cfg.MaxBytes > 0 {
					if isSameTier(&sa.cfg, cfg) && sa.cfg.Name != cfg.Name {
						reservation += (int64(sa.cfg.Replicas) * sa.cfg.MaxBytes)
					}
				}
			}
		}
	}
	return reservation
}

// Request to create a stream.
func (s *Server) jsStreamCreateRequest(sub *subscription, c *client, _ *Account, subject, reply string, rmsg []byte) {
	if c == nil || !s.JetStreamEnabled() {
		return
	}
	ci, acc, hdr, msg, err := s.getRequestInfo(c, rmsg)
	if err != nil {
		s.Warnf(badAPIRequestT, msg)
		return
	}

	var resp = JSApiStreamCreateResponse{ApiResponse: ApiResponse{Type: JSApiStreamCreateResponseType}}
	if errorOnRequiredApiLevel(hdr) {
		resp.Error = NewJSRequiredApiLevelError()
		s.sendAPIErrResponse(ci, acc, subject, reply, string(msg), s.jsonResponse(&resp))
		return
	}

	// Determine if we should proceed here when we are in clustered mode.
	if s.JetStreamIsClustered() {
		js, cc := s.getJetStreamCluster()
		if js == nil || cc == nil {
			return
		}
		if js.isLeaderless() {
			resp.Error = NewJSClusterNotAvailError()
			s.sendAPIErrResponse(ci, acc, subject, reply, string(msg), s.jsonResponse(&resp))
			return
		}
		// Make sure we are meta leader.
		if !s.JetStreamIsLeader() {
			return
		}
	}

	if hasJS, doErr := acc.checkJetStream(); !hasJS {
		if doErr {
			resp.Error = NewJSNotEnabledForAccountError()
			s.sendAPIErrResponse(ci, acc, subject, reply, string(msg), s.jsonResponse(&resp))
		}
		return
	}

	var cfg StreamConfigRequest
	if err := s.unmarshalRequest(c, acc, subject, msg, &cfg); err != nil {
		resp.Error = NewJSInvalidJSONError(err)
		s.sendAPIErrResponse(ci, acc, subject, reply, string(msg), s.jsonResponse(&resp))
		return
	}

	// Initialize asset version metadata.
	setStaticStreamMetadata(&cfg.StreamConfig)

	streamName := streamNameFromSubject(subject)
	if streamName != cfg.Name {
		resp.Error = NewJSStreamMismatchError()
		s.sendAPIErrResponse(ci, acc, subject, reply, string(msg), s.jsonResponse(&resp))
		return
	}

	// Check for path like separators in the name.
	if strings.ContainsAny(streamName, `\/`) {
		resp.Error = NewJSStreamNameContainsPathSeparatorsError()
		s.sendAPIErrResponse(ci, acc, subject, reply, string(msg), s.jsonResponse(&resp))
		return
	}

	// Can't create a stream with a sealed state.
	if cfg.Sealed {
		resp.Error = NewJSStreamInvalidConfigError(fmt.Errorf("stream configuration for create can not be sealed"))
		s.sendAPIErrResponse(ci, acc, subject, reply, string(msg), s.jsonResponse(&resp))
		return
	}

	// If we are told to do mirror direct but are not mirroring, error.
	if cfg.MirrorDirect && cfg.Mirror == nil {
		resp.Error = NewJSStreamInvalidConfigError(fmt.Errorf("stream has no mirror but does have mirror direct"))
		s.sendAPIErrResponse(ci, acc, subject, reply, string(msg), s.jsonResponse(&resp))
		return
	}

	// Hand off to cluster for processing.
	if s.JetStreamIsClustered() {
		s.jsClusteredStreamRequest(ci, acc, subject, reply, rmsg, &cfg)
		return
	}

	if err := acc.jsNonClusteredStreamLimitsCheck(&cfg.StreamConfig); err != nil {
		resp.Error = err
		s.sendAPIErrResponse(ci, acc, subject, reply, string(msg), s.jsonResponse(&resp))
		return
	}

	mset, err := acc.addStreamPedantic(&cfg.StreamConfig, cfg.Pedantic)
	if err != nil {
		if IsNatsErr(err, JSStreamStoreFailedF) {
			s.Warnf("Stream create failed for '%s > %s': %v", acc, streamName, err)
			err = errStreamStoreFailed
		}
		resp.Error = NewJSStreamCreateError(err, Unless(err))
		s.sendAPIErrResponse(ci, acc, subject, reply, string(msg), s.jsonResponse(&resp))
		return
	}
	msetCfg := mset.config()
	resp.StreamInfo = &StreamInfo{
		Created:   mset.createdTime(),
		State:     mset.state(),
		Config:    *setDynamicStreamMetadata(&msetCfg),
		TimeStamp: time.Now().UTC(),
		Mirror:    mset.mirrorInfo(),
		Sources:   mset.sourcesInfo(),
	}
	resp.DidCreate = true
	s.sendAPIResponse(ci, acc, subject, reply, string(msg), s.jsonResponse(resp))
}

// Request to update a stream.
func (s *Server) jsStreamUpdateRequest(sub *subscription, c *client, _ *Account, subject, reply string, rmsg []byte) {
	if c == nil || !s.JetStreamEnabled() {
		return
	}

	ci, acc, hdr, msg, err := s.getRequestInfo(c, rmsg)
	if err != nil {
		s.Warnf(badAPIRequestT, msg)
		return
	}

	var resp = JSApiStreamUpdateResponse{ApiResponse: ApiResponse{Type: JSApiStreamUpdateResponseType}}
	if errorOnRequiredApiLevel(hdr) {
		resp.Error = NewJSRequiredApiLevelError()
		s.sendAPIErrResponse(ci, acc, subject, reply, string(msg), s.jsonResponse(&resp))
		return
	}

	// Determine if we should proceed here when we are in clustered mode.
	if s.JetStreamIsClustered() {
		js, cc := s.getJetStreamCluster()
		if js == nil || cc == nil {
			return
		}
		if js.isLeaderless() {
			resp.Error = NewJSClusterNotAvailError()
			s.sendAPIErrResponse(ci, acc, subject, reply, string(msg), s.jsonResponse(&resp))
			return
		}
		// Make sure we are meta leader.
		if !s.JetStreamIsLeader() {
			return
		}
	}

	if hasJS, doErr := acc.checkJetStream(); !hasJS {
		if doErr {
			resp.Error = NewJSNotEnabledForAccountError()
			s.sendAPIErrResponse(ci, acc, subject, reply, string(msg), s.jsonResponse(&resp))
		}
		return
	}
	var ncfg StreamConfigRequest
	if err := s.unmarshalRequest(c, acc, subject, msg, &ncfg); err != nil {
		resp.Error = NewJSInvalidJSONError(err)
		s.sendAPIErrResponse(ci, acc, subject, reply, string(msg), s.jsonResponse(&resp))
		return
	}

	cfg, apiErr := s.checkStreamCfg(&ncfg.StreamConfig, acc, ncfg.Pedantic)
	if apiErr != nil {
		resp.Error = apiErr
		s.sendAPIErrResponse(ci, acc, subject, reply, string(msg), s.jsonResponse(&resp))
		return
	}

	streamName := streamNameFromSubject(subject)
	if streamName != cfg.Name {
		resp.Error = NewJSStreamMismatchError()
		s.sendAPIErrResponse(ci, acc, subject, reply, string(msg), s.jsonResponse(&resp))
		return
	}

	// Handle clustered version here.
	if s.JetStreamIsClustered() {
		s.jsClusteredStreamUpdateRequest(ci, acc, subject, reply, copyBytes(rmsg), &cfg, nil, ncfg.Pedantic)
		return
	}

	mset, err := acc.lookupStream(streamName)
	if err != nil {
		resp.Error = NewJSStreamNotFoundError(Unless(err))
		s.sendAPIErrResponse(ci, acc, subject, reply, string(msg), s.jsonResponse(&resp))
		return
	}
	if mset.offlineReason != _EMPTY_ {
		resp.Error = NewJSStreamOfflineReasonError(errors.New(mset.offlineReason))
		s.sendDelayedAPIErrResponse(ci, acc, subject, reply, string(msg), s.jsonResponse(&resp), nil, errRespDelay)
		return
	}

	// Update asset version metadata.
	setStaticStreamMetadata(&cfg)

	if err := mset.updatePedantic(&cfg, ncfg.Pedantic); err != nil {
		resp.Error = NewJSStreamUpdateError(err, Unless(err))
		s.sendAPIErrResponse(ci, acc, subject, reply, string(msg), s.jsonResponse(&resp))
		return
	}

	msetCfg := mset.config()
	resp.StreamInfo = &StreamInfo{
		Created:   mset.createdTime(),
		State:     mset.state(),
		Config:    *setDynamicStreamMetadata(&msetCfg),
		Domain:    s.getOpts().JetStreamDomain,
		Mirror:    mset.mirrorInfo(),
		Sources:   mset.sourcesInfo(),
		TimeStamp: time.Now().UTC(),
	}
	s.sendAPIResponse(ci, acc, subject, reply, string(msg), s.jsonResponse(resp))
}

// Request for the list of all stream names.
func (s *Server) jsStreamNamesRequest(sub *subscription, c *client, _ *Account, subject, reply string, rmsg []byte) {
	if c == nil || !s.JetStreamEnabled() {
		return
	}
	ci, acc, hdr, msg, err := s.getRequestInfo(c, rmsg)
	if err != nil {
		s.Warnf(badAPIRequestT, msg)
		return
	}

	var resp = JSApiStreamNamesResponse{ApiResponse: ApiResponse{Type: JSApiStreamNamesResponseType}}
	if errorOnRequiredApiLevel(hdr) {
		resp.Error = NewJSRequiredApiLevelError()
		s.sendAPIErrResponse(ci, acc, subject, reply, string(msg), s.jsonResponse(&resp))
		return
	}

	// Determine if we should proceed here when we are in clustered mode.
	if s.JetStreamIsClustered() {
		js, cc := s.getJetStreamCluster()
		if js == nil || cc == nil {
			return
		}
		if js.isLeaderless() {
			resp.Error = NewJSClusterNotAvailError()
			s.sendAPIErrResponse(ci, acc, subject, reply, string(msg), s.jsonResponse(&resp))
			return
		}
		// Make sure we are meta leader.
		if !s.JetStreamIsLeader() {
			return
		}
	}

	if hasJS, doErr := acc.checkJetStream(); !hasJS {
		if doErr {
			resp.Error = NewJSNotEnabledForAccountError()
			s.sendAPIErrResponse(ci, acc, subject, reply, string(msg), s.jsonResponse(&resp))
		}
		return
	}

	var offset int
	var filter string

	if isJSONObjectOrArray(msg) {
		var req JSApiStreamNamesRequest
		if err := s.unmarshalRequest(c, acc, subject, msg, &req); err != nil {
			resp.Error = NewJSInvalidJSONError(err)
			s.sendAPIErrResponse(ci, acc, subject, reply, string(msg), s.jsonResponse(&resp))
			return
		}
		offset = req.Offset
		if req.Subject != _EMPTY_ {
			filter = req.Subject
		}
	}

	// TODO(dlc) - Maybe hold these results for large results that we expect to be paged.
	// TODO(dlc) - If this list is long maybe do this in a Go routine?
	var numStreams int
	if s.JetStreamIsClustered() {
		js, cc := s.getJetStreamCluster()
		if js == nil || cc == nil {
			// TODO(dlc) - Debug or Warn?
			return
		}
		js.mu.RLock()
		for stream, sa := range cc.streams[acc.Name] {
			if IsNatsErr(sa.err, JSClusterNotAssignedErr) {
				continue
			}
			if filter != _EMPTY_ {
				// These could not have subjects auto-filled in since they are raw and unprocessed.
				if len(sa.Config.Subjects) == 0 {
					if SubjectsCollide(filter, sa.Config.Name) {
						resp.Streams = append(resp.Streams, stream)
					}
				} else {
					for _, subj := range sa.Config.Subjects {
						if SubjectsCollide(filter, subj) {
							resp.Streams = append(resp.Streams, stream)
							break
						}
					}
				}
			} else {
				resp.Streams = append(resp.Streams, stream)
			}
		}
		js.mu.RUnlock()
		if len(resp.Streams) > 1 {
			slices.Sort(resp.Streams)
		}
		numStreams = len(resp.Streams)
		if offset > numStreams {
			offset = numStreams
		}
		if offset > 0 {
			resp.Streams = resp.Streams[offset:]
		}
		if len(resp.Streams) > JSApiNamesLimit {
			resp.Streams = resp.Streams[:JSApiNamesLimit]
		}
	} else {
		msets := acc.filteredStreams(filter)
		// Since we page results order matters.
		if len(msets) > 1 {
			slices.SortFunc(msets, func(i, j *stream) int { return cmp.Compare(i.cfg.Name, j.cfg.Name) })
		}

		numStreams = len(msets)
		if offset > numStreams {
			offset = numStreams
		}

		for _, mset := range msets[offset:] {
			resp.Streams = append(resp.Streams, mset.cfg.Name)
			if len(resp.Streams) >= JSApiNamesLimit {
				break
			}
		}
	}
	resp.Total = numStreams
	resp.Limit = JSApiNamesLimit
	resp.Offset = offset

	s.sendAPIResponse(ci, acc, subject, reply, string(msg), s.jsonResponse(resp))
}

// Request for the list of all detailed stream info.
// TODO(dlc) - combine with above long term
func (s *Server) jsStreamListRequest(sub *subscription, c *client, _ *Account, subject, reply string, rmsg []byte) {
	if c == nil || !s.JetStreamEnabled() {
		return
	}
	ci, acc, hdr, msg, err := s.getRequestInfo(c, rmsg)
	if err != nil {
		s.Warnf(badAPIRequestT, msg)
		return
	}

	var resp = JSApiStreamListResponse{
		ApiResponse: ApiResponse{Type: JSApiStreamListResponseType},
		Streams:     []*StreamInfo{},
	}
	if errorOnRequiredApiLevel(hdr) {
		resp.Error = NewJSRequiredApiLevelError()
		s.sendAPIErrResponse(ci, acc, subject, reply, string(msg), s.jsonResponse(&resp))
		return
	}

	// Determine if we should proceed here when we are in clustered mode.
	if s.JetStreamIsClustered() {
		js, cc := s.getJetStreamCluster()
		if js == nil || cc == nil {
			return
		}
		if js.isLeaderless() {
			resp.Error = NewJSClusterNotAvailError()
			s.sendAPIErrResponse(ci, acc, subject, reply, string(msg), s.jsonResponse(&resp))
			return
		}
		// Make sure we are meta leader.
		if !s.JetStreamIsLeader() {
			return
		}
	}

	if hasJS, doErr := acc.checkJetStream(); !hasJS {
		if doErr {
			resp.Error = NewJSNotEnabledForAccountError()
			s.sendAPIErrResponse(ci, acc, subject, reply, string(msg), s.jsonResponse(&resp))
		}
		return
	}

	var offset int
	var filter string

	if isJSONObjectOrArray(msg) {
		var req JSApiStreamListRequest
		if err := s.unmarshalRequest(c, acc, subject, msg, &req); err != nil {
			resp.Error = NewJSInvalidJSONError(err)
			s.sendAPIErrResponse(ci, acc, subject, reply, string(msg), s.jsonResponse(&resp))
			return
		}
		offset = req.Offset
		if req.Subject != _EMPTY_ {
			filter = req.Subject
		}
	}

	// Clustered mode will invoke a scatter and gather.
	if s.JetStreamIsClustered() {
		// Need to copy these off before sending.. don't move this inside startGoRoutine!!!
		msg = copyBytes(msg)
		s.startGoRoutine(func() { s.jsClusteredStreamListRequest(acc, ci, filter, offset, subject, reply, msg) })
		return
	}

	// TODO(dlc) - Maybe hold these results for large results that we expect to be paged.
	// TODO(dlc) - If this list is long maybe do this in a Go routine?
	var msets []*stream
	if filter == _EMPTY_ {
		msets = acc.streams()
	} else {
		msets = acc.filteredStreams(filter)
	}

	slices.SortFunc(msets, func(i, j *stream) int { return cmp.Compare(i.cfg.Name, j.cfg.Name) })

	scnt := len(msets)
	if offset > scnt {
		offset = scnt
	}

	var missingNames []string
	for _, mset := range msets[offset:] {
		if mset.offlineReason != _EMPTY_ {
			if resp.Offline == nil {
				resp.Offline = make(map[string]string, 1)
			}
			resp.Offline[mset.getCfgName()] = mset.offlineReason
			missingNames = append(missingNames, mset.getCfgName())
			continue
		}

		config := mset.config()
		resp.Streams = append(resp.Streams, &StreamInfo{
			Created:   mset.createdTime(),
			State:     mset.state(),
			Config:    config,
			Domain:    s.getOpts().JetStreamDomain,
			Mirror:    mset.mirrorInfo(),
			Sources:   mset.sourcesInfo(),
			TimeStamp: time.Now().UTC(),
		})
		if len(resp.Streams) >= JSApiListLimit {
			break
		}
	}
	resp.Total = scnt
	resp.Limit = JSApiListLimit
	resp.Offset = offset
	resp.Missing = missingNames
	s.sendAPIResponse(ci, acc, subject, reply, string(msg), s.jsonResponse(resp))
}

// Request for information about a stream.
func (s *Server) jsStreamInfoRequest(sub *subscription, c *client, a *Account, subject, reply string, rmsg []byte) {
	if c == nil || !s.JetStreamEnabled() {
		return
	}
	ci, acc, hdr, msg, err := s.getRequestInfo(c, rmsg)
	if err != nil {
		s.Warnf(badAPIRequestT, msg)
		return
	}

	streamName := streamNameFromSubject(subject)

	var resp = JSApiStreamInfoResponse{ApiResponse: ApiResponse{Type: JSApiStreamInfoResponseType}}

	// If someone creates a duplicate stream that is identical we will get this request forwarded to us.
	// Make sure the response type is for a create call.
	if rt := getHeader(JSResponseType, hdr); len(rt) > 0 && string(rt) == jsCreateResponse {
		resp.ApiResponse.Type = JSApiStreamCreateResponseType
	}
	if errorOnRequiredApiLevel(hdr) {
		resp.Error = NewJSRequiredApiLevelError()
		s.sendAPIErrResponse(ci, acc, subject, reply, string(msg), s.jsonResponse(&resp))
		return
	}

	var clusterWideConsCount int

	js, cc := s.getJetStreamCluster()
	if js == nil {
		return
	}
	// If we are in clustered mode we need to be the stream leader to proceed.
	if cc != nil {
		// Check to make sure the stream is assigned.
		js.mu.RLock()
		isLeader, sa := cc.isLeader(), js.streamAssignment(acc.Name, streamName)
		var offline bool
		if sa != nil {
			clusterWideConsCount = len(sa.consumers)
			offline = s.allPeersOffline(sa.Group)
			if sa.unsupported != nil && sa.Group != nil && cc.meta != nil && sa.Group.isMember(cc.meta.ID()) {
				// If we're a member for this stream, and it's not supported, report it as offline.
				resp.Error = NewJSStreamOfflineReasonError(errors.New(sa.unsupported.reason))
				s.sendDelayedAPIErrResponse(ci, acc, subject, reply, string(msg), s.jsonResponse(&resp), nil, errRespDelay)
				js.mu.RUnlock()
				return
			}
		}
		js.mu.RUnlock()

		if isLeader && sa == nil {
			// We can't find the stream, so mimic what would be the errors below.
			if hasJS, doErr := acc.checkJetStream(); !hasJS {
				if doErr {
					resp.Error = NewJSNotEnabledForAccountError()
					s.sendAPIErrResponse(ci, acc, subject, reply, string(msg), s.jsonResponse(&resp))
				}
				return
			}
			// No stream present.
			resp.Error = NewJSStreamNotFoundError()
			s.sendAPIErrResponse(ci, acc, subject, reply, string(msg), s.jsonResponse(&resp))
			return
		} else if sa == nil {
			if js.isLeaderless() {
				resp.Error = NewJSClusterNotAvailError()
				// Delaying an error response gives the leader a chance to respond before us
				s.sendDelayedAPIErrResponse(ci, acc, subject, reply, string(msg), s.jsonResponse(&resp), nil, errRespDelay)
			}
			return
		} else if isLeader && offline {
			resp.Error = NewJSStreamOfflineError()
			s.sendDelayedAPIErrResponse(ci, acc, subject, reply, string(msg), s.jsonResponse(&resp), nil, errRespDelay)
			return
		}

		// Check to see if we are a member of the group and if the group has no leader.
		isLeaderless := js.isGroupLeaderless(sa.Group)

		// We have the stream assigned and a leader, so only the stream leader should answer.
		if !acc.JetStreamIsStreamLeader(streamName) && !isLeaderless {
			if js.isLeaderless() {
				resp.Error = NewJSClusterNotAvailError()
				// Delaying an error response gives the leader a chance to respond before us
				s.sendDelayedAPIErrResponse(ci, acc, subject, reply, string(msg), s.jsonResponse(&resp), sa.Group, errRespDelay)
				return
			}

			// We may be in process of electing a leader, but if this is a scale up from 1 we will still be the state leader
			// while the new members work through the election and catchup process.
			// Double check for that instead of exiting here and being silent. e.g. nats stream update test --replicas=3
			js.mu.RLock()
			rg := sa.Group
			var ourID string
			if cc.meta != nil {
				ourID = cc.meta.ID()
			}
			// We have seen cases where rg is nil at this point,
			// so check explicitly and bail if that is the case.
			bail := rg == nil || !rg.isMember(ourID)
			if !bail {
				// We know we are a member here, if this group is new and we are preferred allow us to answer.
				// Also, we have seen cases where rg.node is nil at this point,
				// so check explicitly and bail if that is the case.
				bail = rg.Preferred != ourID || (rg.node != nil && time.Since(rg.node.Created()) > lostQuorumIntervalDefault)
			}
			js.mu.RUnlock()
			if bail {
				return
			}
		}
	}

	if hasJS, doErr := acc.checkJetStream(); !hasJS {
		if doErr {
			resp.Error = NewJSNotEnabledForAccountError()
			s.sendAPIErrResponse(ci, acc, subject, reply, string(msg), s.jsonResponse(&resp))
		}
		return
	}

	var details bool
	var subjects string
	var offset int
	if isJSONObjectOrArray(msg) {
		var req JSApiStreamInfoRequest
		if err := s.unmarshalRequest(c, acc, subject, msg, &req); err != nil {
			resp.Error = NewJSInvalidJSONError(err)
			s.sendAPIErrResponse(ci, acc, subject, reply, string(msg), s.jsonResponse(&resp))
			return
		}
		details, subjects = req.DeletedDetails, req.SubjectsFilter
		offset = req.Offset
	}

	mset, err := acc.lookupStream(streamName)
	// Error is not to be expected at this point, but could happen if same stream trying to be created.
	if err != nil {
		if cc != nil {
			// This could be inflight, pause for a short bit and try again.
			// This will not be inline, so ok.
			time.Sleep(10 * time.Millisecond)
			mset, err = acc.lookupStream(streamName)
		}
		// Check again.
		if err != nil {
			resp.Error = NewJSStreamNotFoundError(Unless(err))
			s.sendAPIErrResponse(ci, acc, subject, reply, string(msg), s.jsonResponse(&resp))
			return
		}
	}

	if mset.offlineReason != _EMPTY_ {
		resp.Error = NewJSStreamOfflineReasonError(errors.New(mset.offlineReason))
		s.sendDelayedAPIErrResponse(ci, acc, subject, reply, string(msg), s.jsonResponse(&resp), nil, errRespDelay)
		return
	}

	config := mset.config()
	resp.StreamInfo = &StreamInfo{
		Created:    mset.createdTime(),
		State:      mset.stateWithDetail(details),
		Config:     *setDynamicStreamMetadata(&config),
		Domain:     s.getOpts().JetStreamDomain,
		Cluster:    js.clusterInfo(mset.raftGroup()),
		Mirror:     mset.mirrorInfo(),
		Sources:    mset.sourcesInfo(),
		Alternates: js.streamAlternates(ci, config.Name),
		TimeStamp:  time.Now().UTC(),
	}
	if clusterWideConsCount > 0 {
		resp.StreamInfo.State.Consumers = clusterWideConsCount
	}

	// Check if they have asked for subject details.
	if subjects != _EMPTY_ {
		st := mset.store.SubjectsTotals(subjects)
		if lst := len(st); lst > 0 {
			// Common for both cases.
			resp.Offset = offset
			resp.Limit = JSMaxSubjectDetails
			resp.Total = lst

			if offset == 0 && lst <= JSMaxSubjectDetails {
				resp.StreamInfo.State.Subjects = st
			} else {
				// Here we have to filter list due to offset or maximum constraints.
				subjs := make([]string, 0, len(st))
				for subj := range st {
					subjs = append(subjs, subj)
				}
				// Sort it
				slices.Sort(subjs)

				if offset > len(subjs) {
					offset = len(subjs)
				}

				end := offset + JSMaxSubjectDetails
				if end > len(subjs) {
					end = len(subjs)
				}
				actualSize := end - offset
				var sd map[string]uint64

				if actualSize > 0 {
					sd = make(map[string]uint64, actualSize)
					for _, ss := range subjs[offset:end] {
						sd[ss] = st[ss]
					}
				}
				resp.StreamInfo.State.Subjects = sd
			}
		}
	}
	// Check for out of band catchups.
	if mset.hasCatchupPeers() {
		mset.checkClusterInfo(resp.StreamInfo.Cluster)
	}

	s.sendAPIResponse(ci, acc, subject, reply, string(msg), s.jsonResponse(resp))
}

// Request to have a stream leader stepdown.
func (s *Server) jsStreamLeaderStepDownRequest(sub *subscription, c *client, _ *Account, subject, reply string, rmsg []byte) {
	if c == nil || !s.JetStreamEnabled() {
		return
	}
	ci, acc, hdr, msg, err := s.getRequestInfo(c, rmsg)
	if err != nil {
		s.Warnf(badAPIRequestT, msg)
		return
	}

	// Have extra token for this one.
	name := tokenAt(subject, 6)

	var resp = JSApiStreamLeaderStepDownResponse{ApiResponse: ApiResponse{Type: JSApiStreamLeaderStepDownResponseType}}
	if errorOnRequiredApiLevel(hdr) {
		resp.Error = NewJSRequiredApiLevelError()
		s.sendAPIErrResponse(ci, acc, subject, reply, string(msg), s.jsonResponse(&resp))
		return
	}

	// If we are not in clustered mode this is a failed request.
	if !s.JetStreamIsClustered() {
		resp.Error = NewJSClusterRequiredError()
		s.sendAPIErrResponse(ci, acc, subject, reply, string(msg), s.jsonResponse(&resp))
		return
	}

	// If we are here we are clustered. See if we are the stream leader in order to proceed.
	js, cc := s.getJetStreamCluster()
	if js == nil || cc == nil {
		return
	}
	if js.isLeaderless() {
		resp.Error = NewJSClusterNotAvailError()
		s.sendAPIErrResponse(ci, acc, subject, reply, string(msg), s.jsonResponse(&resp))
		return
	}

	js.mu.RLock()
	isLeader, sa := cc.isLeader(), js.streamAssignment(acc.Name, name)
	js.mu.RUnlock()

	if isLeader && sa == nil {
		resp.Error = NewJSStreamNotFoundError()
		s.sendAPIErrResponse(ci, acc, subject, reply, string(msg), s.jsonResponse(&resp))
		return
	} else if sa == nil {
		return
	}

	if hasJS, doErr := acc.checkJetStream(); !hasJS {
		if doErr {
			resp.Error = NewJSNotEnabledForAccountError()
			s.sendAPIErrResponse(ci, acc, subject, reply, string(msg), s.jsonResponse(&resp))
		}
		return
	}

	// Check to see if we are a member of the group and if the group has no leader.
	if js.isGroupLeaderless(sa.Group) {
		resp.Error = NewJSClusterNotAvailError()
		s.sendAPIErrResponse(ci, acc, subject, reply, string(msg), s.jsonResponse(&resp))
		return
	}

	// We have the stream assigned and a leader, so only the stream leader should answer.
	if !acc.JetStreamIsStreamLeader(name) {
		return
	}

	mset, err := acc.lookupStream(name)
	if err != nil {
		resp.Error = NewJSStreamNotFoundError(Unless(err))
		s.sendAPIErrResponse(ci, acc, subject, reply, string(msg), s.jsonResponse(&resp))
		return
	}

	if mset == nil {
		resp.Success = true
		s.sendAPIResponse(ci, acc, subject, reply, string(msg), s.jsonResponse(resp))
		return
	}

	node := mset.raftNode()
	if node == nil {
		resp.Success = true
		s.sendAPIResponse(ci, acc, subject, reply, string(msg), s.jsonResponse(resp))
		return
	}

	var preferredLeader string
	if isJSONObjectOrArray(msg) {
		var req JSApiLeaderStepdownRequest
		if err := s.unmarshalRequest(c, acc, subject, msg, &req); err != nil {
			resp.Error = NewJSInvalidJSONError(err)
			s.sendAPIErrResponse(ci, acc, subject, reply, string(msg), s.jsonResponse(&resp))
			return
		}
		if preferredLeader, resp.Error = s.getStepDownPreferredPlacement(node, req.Placement); resp.Error != nil {
			s.sendAPIErrResponse(ci, acc, subject, reply, string(msg), s.jsonResponse(&resp))
			return
		}
	}

	// Call actual stepdown.
	err = node.StepDown(preferredLeader)
	if err != nil {
		resp.Error = NewJSRaftGeneralError(err, Unless(err))
	} else {
		resp.Success = true
	}
	s.sendAPIResponse(ci, acc, subject, reply, string(msg), s.jsonResponse(resp))
}

// Request to have a consumer leader stepdown.
func (s *Server) jsConsumerLeaderStepDownRequest(sub *subscription, c *client, _ *Account, subject, reply string, rmsg []byte) {
	if c == nil || !s.JetStreamEnabled() {
		return
	}
	ci, acc, hdr, msg, err := s.getRequestInfo(c, rmsg)
	if err != nil {
		s.Warnf(badAPIRequestT, msg)
		return
	}

	var resp = JSApiConsumerLeaderStepDownResponse{ApiResponse: ApiResponse{Type: JSApiConsumerLeaderStepDownResponseType}}
	if errorOnRequiredApiLevel(hdr) {
		resp.Error = NewJSRequiredApiLevelError()
		s.sendAPIErrResponse(ci, acc, subject, reply, string(msg), s.jsonResponse(&resp))
		return
	}

	// If we are not in clustered mode this is a failed request.
	if !s.JetStreamIsClustered() {
		resp.Error = NewJSClusterRequiredError()
		s.sendAPIErrResponse(ci, acc, subject, reply, string(msg), s.jsonResponse(&resp))
		return
	}

	// If we are here we are clustered. See if we are the stream leader in order to proceed.
	js, cc := s.getJetStreamCluster()
	if js == nil || cc == nil {
		return
	}
	if js.isLeaderless() {
		resp.Error = NewJSClusterNotAvailError()
		s.sendAPIErrResponse(ci, acc, subject, reply, string(msg), s.jsonResponse(&resp))
		return
	}

	// Have extra token for this one.
	stream := tokenAt(subject, 6)
	consumer := tokenAt(subject, 7)

	js.mu.RLock()
	isLeader, sa := cc.isLeader(), js.streamAssignment(acc.Name, stream)
	js.mu.RUnlock()

	if isLeader && sa == nil {
		resp.Error = NewJSStreamNotFoundError()
		s.sendAPIErrResponse(ci, acc, subject, reply, string(msg), s.jsonResponse(&resp))
		return
	} else if sa == nil {
		return
	}
	var ca *consumerAssignment
	if sa.consumers != nil {
		ca = sa.consumers[consumer]
	}
	if ca == nil {
		resp.Error = NewJSConsumerNotFoundError()
		s.sendAPIErrResponse(ci, acc, subject, reply, string(msg), s.jsonResponse(&resp))
		return
	}
	// Check to see if we are a member of the group and if the group has no leader.
	if js.isGroupLeaderless(ca.Group) {
		resp.Error = NewJSClusterNotAvailError()
		s.sendAPIErrResponse(ci, acc, subject, reply, string(msg), s.jsonResponse(&resp))
		return
	}

	if !acc.JetStreamIsConsumerLeader(stream, consumer) {
		return
	}

	if hasJS, doErr := acc.checkJetStream(); !hasJS {
		if doErr {
			resp.Error = NewJSNotEnabledForAccountError()
			s.sendAPIErrResponse(ci, acc, subject, reply, string(msg), s.jsonResponse(&resp))
		}
		return
	}

	mset, err := acc.lookupStream(stream)
	if err != nil {
		resp.Error = NewJSStreamNotFoundError()
		s.sendAPIErrResponse(ci, acc, subject, reply, string(msg), s.jsonResponse(&resp))
		return
	}
	o := mset.lookupConsumer(consumer)
	if o == nil {
		resp.Error = NewJSConsumerNotFoundError()
		s.sendAPIErrResponse(ci, acc, subject, reply, string(msg), s.jsonResponse(&resp))
		return
	}

	n := o.raftNode()
	if n == nil {
		resp.Success = true
		s.sendAPIResponse(ci, acc, subject, reply, string(msg), s.jsonResponse(resp))
		return
	}

	var preferredLeader string
	if isJSONObjectOrArray(msg) {
		var req JSApiLeaderStepdownRequest
		if err := s.unmarshalRequest(c, acc, subject, msg, &req); err != nil {
			resp.Error = NewJSInvalidJSONError(err)
			s.sendAPIErrResponse(ci, acc, subject, reply, string(msg), s.jsonResponse(&resp))
			return
		}
		if preferredLeader, resp.Error = s.getStepDownPreferredPlacement(n, req.Placement); resp.Error != nil {
			s.sendAPIErrResponse(ci, acc, subject, reply, string(msg), s.jsonResponse(&resp))
			return
		}
	}

	// Call actual stepdown.
	err = n.StepDown(preferredLeader)
	if err != nil {
		resp.Error = NewJSRaftGeneralError(err, Unless(err))
	} else {
		resp.Success = true
	}
	s.sendAPIResponse(ci, acc, subject, reply, string(msg), s.jsonResponse(resp))
}

// Request to remove a peer from a clustered stream.
func (s *Server) jsStreamRemovePeerRequest(sub *subscription, c *client, _ *Account, subject, reply string, rmsg []byte) {
	if c == nil || !s.JetStreamEnabled() {
		return
	}
	ci, acc, hdr, msg, err := s.getRequestInfo(c, rmsg)
	if err != nil {
		s.Warnf(badAPIRequestT, msg)
		return
	}

	// Have extra token for this one.
	name := tokenAt(subject, 6)

	var resp = JSApiStreamRemovePeerResponse{ApiResponse: ApiResponse{Type: JSApiStreamRemovePeerResponseType}}
	if errorOnRequiredApiLevel(hdr) {
		resp.Error = NewJSRequiredApiLevelError()
		s.sendAPIErrResponse(ci, acc, subject, reply, string(msg), s.jsonResponse(&resp))
		return
	}

	// If we are not in clustered mode this is a failed request.
	if !s.JetStreamIsClustered() {
		resp.Error = NewJSClusterRequiredError()
		s.sendAPIErrResponse(ci, acc, subject, reply, string(msg), s.jsonResponse(&resp))
		return
	}

	// If we are here we are clustered. See if we are the stream leader in order to proceed.
	js, cc := s.getJetStreamCluster()
	if js == nil || cc == nil {
		return
	}
	if js.isLeaderless() {
		resp.Error = NewJSClusterNotAvailError()
		s.sendAPIErrResponse(ci, acc, subject, reply, string(msg), s.jsonResponse(&resp))
		return
	}

	js.mu.RLock()
	isLeader, sa := cc.isLeader(), js.streamAssignment(acc.Name, name)
	js.mu.RUnlock()

	// Make sure we are meta leader.
	if !isLeader {
		return
	}

	if hasJS, doErr := acc.checkJetStream(); !hasJS {
		if doErr {
			resp.Error = NewJSNotEnabledForAccountError()
			s.sendAPIErrResponse(ci, acc, subject, reply, string(msg), s.jsonResponse(&resp))
		}
		return
	}
	if isEmptyRequest(msg) {
		resp.Error = NewJSBadRequestError()
		s.sendAPIErrResponse(ci, acc, subject, reply, string(msg), s.jsonResponse(&resp))
		return
	}

	var req JSApiStreamRemovePeerRequest
	if err := s.unmarshalRequest(c, acc, subject, msg, &req); err != nil {
		resp.Error = NewJSInvalidJSONError(err)
		s.sendAPIErrResponse(ci, acc, subject, reply, string(msg), s.jsonResponse(&resp))
		return
	}
	if req.Peer == _EMPTY_ {
		resp.Error = NewJSBadRequestError()
		s.sendAPIErrResponse(ci, acc, subject, reply, string(msg), s.jsonResponse(&resp))
		return
	}

	if sa == nil {
		// No stream present.
		resp.Error = NewJSStreamNotFoundError()
		s.sendAPIErrResponse(ci, acc, subject, reply, string(msg), s.jsonResponse(&resp))
		return
	}

	// Check to see if we are a member of the group and if the group has no leader.
	// Peers here is a server name, convert to node name.
	nodeName := getHash(req.Peer)

	js.mu.RLock()
	rg := sa.Group
	isMember := rg.isMember(nodeName)
	js.mu.RUnlock()

	// Make sure we are a member.
	if !isMember {
		resp.Error = NewJSClusterPeerNotMemberError()
		s.sendAPIErrResponse(ci, acc, subject, reply, string(msg), s.jsonResponse(&resp))
		return
	}

	// If we are here we have a valid peer member set for removal.
	if !js.removePeerFromStream(sa, nodeName) {
		resp.Error = NewJSPeerRemapError()
		s.sendAPIErrResponse(ci, acc, subject, reply, string(msg), s.jsonResponse(&resp))
		return
	}

	resp.Success = true
	s.sendAPIResponse(ci, acc, subject, reply, string(msg), s.jsonResponse(resp))
}

// Request to have the metaleader remove a peer from the system.
func (s *Server) jsLeaderServerRemoveRequest(sub *subscription, c *client, _ *Account, subject, reply string, rmsg []byte) {
	if c == nil || !s.JetStreamEnabled() {
		return
	}

	ci, acc, hdr, msg, err := s.getRequestInfo(c, rmsg)
	if err != nil {
		s.Warnf(badAPIRequestT, msg)
		return
	}
	if acc != s.SystemAccount() {
		return
	}

	js, cc := s.getJetStreamCluster()
	if js == nil || cc == nil {
		return
	}

	js.mu.RLock()
	isLeader := cc.isLeader()
	meta := cc.meta
	js.mu.RUnlock()

	// Extra checks here but only leader is listening.
	if !isLeader {
		return
	}

	var resp = JSApiMetaServerRemoveResponse{ApiResponse: ApiResponse{Type: JSApiMetaServerRemoveResponseType}}
	if errorOnRequiredApiLevel(hdr) {
		resp.Error = NewJSRequiredApiLevelError()
		s.sendAPIErrResponse(ci, acc, subject, reply, string(msg), s.jsonResponse(&resp))
		return
	}

	if isEmptyRequest(msg) {
		resp.Error = NewJSBadRequestError()
		s.sendAPIErrResponse(ci, acc, subject, reply, string(msg), s.jsonResponse(&resp))
		return
	}

	var req JSApiMetaServerRemoveRequest
	if err := s.unmarshalRequest(c, acc, subject, msg, &req); err != nil {
		resp.Error = NewJSInvalidJSONError(err)
		s.sendAPIErrResponse(ci, acc, subject, reply, string(msg), s.jsonResponse(&resp))
		return
	}

	js.mu.Lock()
	defer js.mu.Unlock()

	// Another peer-remove is already in progress, don't allow multiple concurrent changes.
	if cc.peerRemoveReply != nil {
		resp.Error = NewJSClusterServerMemberChangeInflightError()
		s.sendAPIErrResponse(ci, acc, subject, reply, string(msg), s.jsonResponse(&resp))
		return
	}

	var found string
	for _, p := range meta.Peers() {
		// If Peer is specified, it takes precedence
		if req.Peer != _EMPTY_ {
			if p.ID == req.Peer {
				found = req.Peer
				break
			}
			continue
		}
		si, ok := s.nodeToInfo.Load(p.ID)
		if ok && si.(nodeInfo).name == req.Server {
			found = p.ID
			break
		}
	}

	if found == _EMPTY_ {
		resp.Error = NewJSClusterServerNotMemberError()
		s.sendAPIErrResponse(ci, acc, subject, reply, string(msg), s.jsonResponse(&resp))
		return
	}

	if err := meta.ProposeRemovePeer(found); err != nil {
		if err == errMembershipChange {
			resp.Error = NewJSClusterServerMemberChangeInflightError()
		} else {
			resp.Error = NewJSRaftGeneralError(err)
		}
		s.sendAPIErrResponse(ci, acc, subject, reply, string(msg), s.jsonResponse(&resp))
		return
	}

	if cc.peerRemoveReply == nil {
		cc.peerRemoveReply = make(map[string]peerRemoveInfo, 1)
	}
	// Only copy the request, the subject and reply are already copied.
	cc.peerRemoveReply[found] = peerRemoveInfo{ci: ci, subject: subject, reply: reply, request: string(msg)}
}

func (s *Server) peerSetToNames(ps []string) []string {
	names := make([]string, len(ps))
	for i := 0; i < len(ps); i++ {
		if si, ok := s.nodeToInfo.Load(ps[i]); !ok {
			names[i] = ps[i]
		} else {
			names[i] = si.(nodeInfo).name
		}
	}
	return names
}

// looks up the peer id for a given server name. Cluster and domain name are optional filter criteria
func (s *Server) nameToPeer(js *jetStream, serverName, clusterName, domainName string) string {
	js.mu.RLock()
	defer js.mu.RUnlock()
	if cc := js.cluster; cc != nil {
		for _, p := range cc.meta.Peers() {
			si, ok := s.nodeToInfo.Load(p.ID)
			if ok && si.(nodeInfo).name == serverName {
				if clusterName == _EMPTY_ || clusterName == si.(nodeInfo).cluster {
					if domainName == _EMPTY_ || domainName == si.(nodeInfo).domain {
						return p.ID
					}
				}
			}
		}
	}
	return _EMPTY_
}

// Request to have the metaleader move a stream on a peer to another
func (s *Server) jsLeaderServerStreamMoveRequest(sub *subscription, c *client, _ *Account, subject, reply string, rmsg []byte) {
	if c == nil || !s.JetStreamEnabled() {
		return
	}

	ci, acc, hdr, msg, err := s.getRequestInfo(c, rmsg)
	if err != nil {
		s.Warnf(badAPIRequestT, msg)
		return
	}

	js, cc := s.getJetStreamCluster()
	if js == nil || cc == nil {
		return
	}

	// Extra checks here but only leader is listening.
	js.mu.RLock()
	isLeader := cc.isLeader()
	js.mu.RUnlock()

	if !isLeader {
		return
	}

	accName := tokenAt(subject, 6)
	streamName := tokenAt(subject, 7)

	if acc.GetName() != accName && acc != s.SystemAccount() {
		return
	}

	var resp = JSApiStreamUpdateResponse{ApiResponse: ApiResponse{Type: JSApiStreamUpdateResponseType}}
	if errorOnRequiredApiLevel(hdr) {
		resp.Error = NewJSRequiredApiLevelError()
		s.sendAPIErrResponse(ci, acc, subject, reply, string(msg), s.jsonResponse(&resp))
		return
	}

	var req JSApiMetaServerStreamMoveRequest
	if err := s.unmarshalRequest(c, acc, subject, msg, &req); err != nil {
		resp.Error = NewJSInvalidJSONError(err)
		s.sendAPIErrResponse(ci, acc, subject, reply, string(msg), s.jsonResponse(&resp))
		return
	}

	srcPeer := _EMPTY_
	if req.Server != _EMPTY_ {
		srcPeer = s.nameToPeer(js, req.Server, req.Cluster, req.Domain)
	}

	targetAcc, ok := s.accounts.Load(accName)
	if !ok {
		resp.Error = NewJSNoAccountError()
		s.sendAPIErrResponse(ci, acc, subject, reply, string(msg), s.jsonResponse(&resp))
		return
	}

	var streamFound bool
	cfg := StreamConfig{}
	currPeers := []string{}
	currCluster := _EMPTY_
	js.mu.Lock()
	streams, ok := cc.streams[accName]
	if ok {
		sa, ok := streams[streamName]
		if ok {
			cfg = *sa.Config.clone()
			streamFound = true
			currPeers = sa.Group.Peers
			currCluster = sa.Group.Cluster
		}
	}
	js.mu.Unlock()

	if !streamFound {
		resp.Error = NewJSStreamNotFoundError()
		s.sendAPIErrResponse(ci, acc, subject, reply, string(msg), s.jsonResponse(&resp))
		return
	}

	// if server was picked, make sure src peer exists and move it to first position.
	// removal will drop peers from the left
	if req.Server != _EMPTY_ {
		if srcPeer == _EMPTY_ {
			resp.Error = NewJSClusterServerNotMemberError()
			s.sendAPIErrResponse(ci, acc, subject, reply, string(msg), s.jsonResponse(&resp))
			return
		}
		var peerFound bool
		for i := 0; i < len(currPeers); i++ {
			if currPeers[i] == srcPeer {
				copy(currPeers[1:], currPeers[:i])
				currPeers[0] = srcPeer
				peerFound = true
				break
			}
		}
		if !peerFound {
			resp.Error = NewJSClusterPeerNotMemberError()
			s.sendAPIErrResponse(ci, acc, subject, reply, string(msg), s.jsonResponse(&resp))
			return
		}
	}

	// make sure client is scoped to requested account
	ciNew := *(ci)
	ciNew.Account = accName

	// backup placement such that peers can be looked up with modified tag list
	var origPlacement *Placement
	if cfg.Placement != nil {
		tmp := *cfg.Placement
		origPlacement = &tmp
	}

	if len(req.Tags) > 0 {
		if cfg.Placement == nil {
			cfg.Placement = &Placement{}
		}
		cfg.Placement.Tags = append(cfg.Placement.Tags, req.Tags...)
	}

	peers, e := cc.selectPeerGroup(cfg.Replicas+1, currCluster, &cfg, currPeers, 1, nil)
	if len(peers) <= cfg.Replicas {
		// since expanding in the same cluster did not yield a result, try in different cluster
		peers = nil

		clusters := map[string]struct{}{}
		s.nodeToInfo.Range(func(_, ni any) bool {
			if currCluster != ni.(nodeInfo).cluster {
				clusters[ni.(nodeInfo).cluster] = struct{}{}
			}
			return true
		})
		errs := &selectPeerError{}
		errs.accumulate(e)
		for cluster := range clusters {
			newPeers, e := cc.selectPeerGroup(cfg.Replicas, cluster, &cfg, nil, 0, nil)
			if len(newPeers) >= cfg.Replicas {
				peers = append([]string{}, currPeers...)
				peers = append(peers, newPeers[:cfg.Replicas]...)
				break
			}
			errs.accumulate(e)
		}
		if peers == nil {
			resp.Error = NewJSClusterNoPeersError(errs)
			s.sendAPIErrResponse(ci, acc, subject, reply, string(msg), s.jsonResponse(&resp))
			return
		}
	}

	cfg.Placement = origPlacement

	s.Noticef("Requested move for stream '%s > %s' R=%d from %+v to %+v",
		accName, streamName, cfg.Replicas, s.peerSetToNames(currPeers), s.peerSetToNames(peers))

	// We will always have peers and therefore never do a callout, therefore it is safe to call inline
	// We should be fine ignoring pedantic mode here. as we do not touch configuration.
	s.jsClusteredStreamUpdateRequest(&ciNew, targetAcc.(*Account), subject, reply, rmsg, &cfg, peers, false)
}

// Request to have the metaleader move a stream on a peer to another
func (s *Server) jsLeaderServerStreamCancelMoveRequest(sub *subscription, c *client, _ *Account, subject, reply string, rmsg []byte) {
	if c == nil || !s.JetStreamEnabled() {
		return
	}

	ci, acc, hdr, msg, err := s.getRequestInfo(c, rmsg)
	if err != nil {
		s.Warnf(badAPIRequestT, msg)
		return
	}

	js, cc := s.getJetStreamCluster()
	if js == nil || cc == nil {
		return
	}

	// Extra checks here but only leader is listening.
	js.mu.RLock()
	isLeader := cc.isLeader()
	js.mu.RUnlock()

	if !isLeader {
		return
	}

	var resp = JSApiStreamUpdateResponse{ApiResponse: ApiResponse{Type: JSApiStreamUpdateResponseType}}
	if errorOnRequiredApiLevel(hdr) {
		resp.Error = NewJSRequiredApiLevelError()
		s.sendAPIErrResponse(ci, acc, subject, reply, string(msg), s.jsonResponse(&resp))
		return
	}

	accName := tokenAt(subject, 6)
	streamName := tokenAt(subject, 7)

	if acc.GetName() != accName && acc != s.SystemAccount() {
		return
	}

	targetAcc, ok := s.accounts.Load(accName)
	if !ok {
		resp.Error = NewJSNoAccountError()
		s.sendAPIErrResponse(ci, acc, subject, reply, string(msg), s.jsonResponse(&resp))
		return
	}

	streamFound := false
	cfg := StreamConfig{}
	currPeers := []string{}
	js.mu.Lock()
	streams, ok := cc.streams[accName]
	if ok {
		sa, ok := streams[streamName]
		if ok {
			cfg = *sa.Config.clone()
			streamFound = true
			currPeers = sa.Group.Peers
		}
	}
	js.mu.Unlock()

	if !streamFound {
		resp.Error = NewJSStreamNotFoundError()
		s.sendAPIErrResponse(ci, acc, subject, reply, string(msg), s.jsonResponse(&resp))
		return
	}

	if len(currPeers) <= cfg.Replicas {
		resp.Error = NewJSStreamMoveNotInProgressError()
		s.sendAPIErrResponse(ci, acc, subject, reply, string(msg), s.jsonResponse(&resp))
		return
	}

	// make sure client is scoped to requested account
	ciNew := *(ci)
	ciNew.Account = accName

	peers := currPeers[:cfg.Replicas]

	// Remove placement in case tags don't match
	// This can happen if the move was initiated by modifying the tags.
	// This is an account operation.
	// This can NOT happen when the move was initiated by the system account.
	// There move honors the original tag list.
	if cfg.Placement != nil && len(cfg.Placement.Tags) != 0 {
	FOR_TAGCHECK:
		for _, peer := range peers {
			si, ok := s.nodeToInfo.Load(peer)
			if !ok {
				// can't verify tags, do the safe thing and error
				resp.Error = NewJSStreamGeneralError(
					fmt.Errorf("peer %s not present for tag validation", peer))
				s.sendAPIErrResponse(ci, acc, subject, reply, string(msg), s.jsonResponse(&resp))
				return
			}
			nodeTags := si.(nodeInfo).tags
			for _, tag := range cfg.Placement.Tags {
				if !nodeTags.Contains(tag) {
					// clear placement as tags don't match
					cfg.Placement = nil
					break FOR_TAGCHECK
				}
			}

		}
	}

	s.Noticef("Requested cancel of move: R=%d '%s > %s' to peer set %+v and restore previous peer set %+v",
		cfg.Replicas, accName, streamName, s.peerSetToNames(currPeers), s.peerSetToNames(peers))

	// We will always have peers and therefore never do a callout, therefore it is safe to call inline
	s.jsClusteredStreamUpdateRequest(&ciNew, targetAcc.(*Account), subject, reply, rmsg, &cfg, peers, false)
}

// Request to have an account purged
func (s *Server) jsLeaderAccountPurgeRequest(sub *subscription, c *client, _ *Account, subject, reply string, rmsg []byte) {
	if c == nil || !s.JetStreamEnabled() {
		return
	}

	ci, acc, hdr, msg, err := s.getRequestInfo(c, rmsg)
	if err != nil {
		s.Warnf(badAPIRequestT, msg)
		return
	}
	if acc != s.SystemAccount() {
		return
	}

	js := s.getJetStream()
	if js == nil {
		return
	}

	accName := tokenAt(subject, 5)

	var resp = JSApiAccountPurgeResponse{ApiResponse: ApiResponse{Type: JSApiAccountPurgeResponseType}}
	if errorOnRequiredApiLevel(hdr) {
		resp.Error = NewJSRequiredApiLevelError()
		s.sendAPIErrResponse(ci, acc, subject, reply, string(msg), s.jsonResponse(&resp))
		return
	}

	if !s.JetStreamIsClustered() {
		var streams []*stream
		var ac *Account
		if ac, err = s.lookupAccount(accName); err == nil && ac != nil {
			streams = ac.streams()
		}

		s.Noticef("Purge request for account %s (streams: %d, hasAccount: %t)",
			accName, len(streams), ac != nil)

		for _, mset := range streams {
			err := mset.delete()
			if err != nil {
				resp.Error = NewJSStreamDeleteError(err)
				s.sendAPIErrResponse(ci, acc, subject, reply, string(msg), s.jsonResponse(&resp))
				return
			}
		}
		if err := os.RemoveAll(filepath.Join(js.config.StoreDir, accName)); err != nil {
			resp.Error = NewJSStreamGeneralError(err)
			s.sendAPIErrResponse(ci, acc, subject, reply, string(msg), s.jsonResponse(&resp))
			return
		}
		resp.Initiated = true
		s.sendAPIResponse(ci, acc, subject, reply, string(msg), s.jsonResponse(&resp))
		return
	}

	_, cc := s.getJetStreamCluster()

	js.mu.RLock()
	isLeader := cc.isLeader()
	meta := cc.meta
	js.mu.RUnlock()

	if !isLeader {
		return
	}

	if js.isMetaRecovering() {
		// While in recovery mode, the data structures are not fully initialized
		resp.Error = NewJSClusterNotAvailError()
		s.sendAPIErrResponse(ci, acc, subject, reply, string(msg), s.jsonResponse(&resp))
		return
	}

	js.mu.RLock()
	ns, nc := 0, 0
	streams, hasAccount := cc.streams[accName]
	useCBOR := s.getOpts().UseCBORInternally
	for _, osa := range streams {
		for _, oca := range osa.consumers {
			oca.deleted = true
<<<<<<< HEAD
			ca := &consumerAssignment{Group: oca.Group, Stream: oca.Stream, Name: oca.Name, Config: oca.Config, Subject: subject, Client: oca.Client, Created: oca.Created}
			meta.Propose(encodeDeleteConsumerAssignment(ca))
			nc++
		}
		sa := &streamAssignment{Group: osa.Group, Config: osa.Config, Subject: subject, Client: osa.Client, Created: osa.Created}
		meta.Propose(encodeDeleteStreamAssignment(sa))
=======
			ca := &consumerAssignment{Group: oca.Group, Stream: oca.Stream, Name: oca.Name, Config: oca.Config, Subject: subject, Client: oca.Client}
			meta.Propose(encodeDeleteConsumerAssignment(ca, useCBOR))
			nc++
		}
		sa := &streamAssignment{Group: osa.Group, Config: osa.Config, Subject: subject, Client: osa.Client}
		meta.Propose(encodeDeleteStreamAssignment(sa, useCBOR))
>>>>>>> 08cc412e
		ns++
	}
	js.mu.RUnlock()

	s.Noticef("Purge request for account %s (streams: %d, consumer: %d, hasAccount: %t)", accName, ns, nc, hasAccount)

	resp.Initiated = true
	s.sendAPIResponse(ci, acc, subject, reply, string(msg), s.jsonResponse(&resp))
}

// Request to have the meta leader stepdown.
// These will only be received by the meta leader, so less checking needed.
func (s *Server) jsLeaderStepDownRequest(sub *subscription, c *client, _ *Account, subject, reply string, rmsg []byte) {
	if c == nil || !s.JetStreamEnabled() {
		return
	}

	ci, acc, hdr, msg, err := s.getRequestInfo(c, rmsg)
	if err != nil {
		s.Warnf(badAPIRequestT, msg)
		return
	}

	// This should only be coming from the System Account.
	if acc != s.SystemAccount() {
		s.RateLimitWarnf("JetStream API stepdown request from non-system account: %q user: %q", ci.serviceAccount(), ci.User)
		return
	}

	js, cc := s.getJetStreamCluster()
	if js == nil || cc == nil {
		return
	}

	// Extra checks here but only leader is listening.
	js.mu.RLock()
	isLeader := cc.isLeader()
	meta := cc.meta
	js.mu.RUnlock()

	if !isLeader {
		return
	}

	var preferredLeader string
	var resp = JSApiLeaderStepDownResponse{ApiResponse: ApiResponse{Type: JSApiLeaderStepDownResponseType}}
	if errorOnRequiredApiLevel(hdr) {
		resp.Error = NewJSRequiredApiLevelError()
		s.sendAPIErrResponse(ci, acc, subject, reply, string(msg), s.jsonResponse(&resp))
		return
	}

	if isJSONObjectOrArray(msg) {
		var req JSApiLeaderStepdownRequest
		if err := s.unmarshalRequest(c, acc, subject, msg, &req); err != nil {
			resp.Error = NewJSInvalidJSONError(err)
			s.sendAPIErrResponse(ci, acc, subject, reply, string(msg), s.jsonResponse(&resp))
			return
		}
		if preferredLeader, resp.Error = s.getStepDownPreferredPlacement(meta, req.Placement); resp.Error != nil {
			s.sendAPIErrResponse(ci, acc, subject, reply, string(msg), s.jsonResponse(&resp))
			return
		}
	}

	// Call actual stepdown.
	err = meta.StepDown(preferredLeader)
	if err != nil {
		resp.Error = NewJSRaftGeneralError(err, Unless(err))
	} else {
		resp.Success = true
	}
	s.sendAPIResponse(ci, acc, subject, reply, string(msg), s.jsonResponse(resp))
}

// Check if given []bytes is a JSON Object or Array.
// Technically, valid JSON can also be a plain string or number, but for our use case,
// we care only for JSON objects or arrays which starts with `[` or `{`.
// This function does not have to ensure valid JSON in its entirety. It is used merely
// to hint the codepath if it should attempt to parse the request as JSON or not.
func isJSONObjectOrArray(req []byte) bool {
	// Skip leading JSON whitespace (space, tab, newline, carriage return)
	i := 0
	for i < len(req) && (req[i] == ' ' || req[i] == '\t' || req[i] == '\n' || req[i] == '\r') {
		i++
	}
	// Check for empty input after trimming
	if i >= len(req) {
		return false
	}
	// Check if the first non-whitespace character is '{' or '['
	return req[i] == '{' || req[i] == '['
}

func isEmptyRequest(req []byte) bool {
	if len(req) == 0 {
		return true
	}
	if bytes.Equal(req, []byte("{}")) {
		return true
	}
	// If we are here we didn't get our simple match, but still could be valid.
	var v any
	if err := json.Unmarshal(req, &v); err != nil {
		return false
	}
	vm, ok := v.(map[string]any)
	if !ok {
		return false
	}
	return len(vm) == 0
}

// getStepDownPreferredPlacement attempts to work out what the best placement is
// for a stepdown request. The preferred server name always takes precedence, but
// if not specified, the placement will be used to filter by cluster. The caller
// should check for return API errors and return those to the requestor if needed.
func (s *Server) getStepDownPreferredPlacement(group RaftNode, placement *Placement) (string, *ApiError) {
	if placement == nil {
		return _EMPTY_, nil
	}
	var preferredLeader string
	if placement.Preferred != _EMPTY_ {
		for _, p := range group.Peers() {
			si, ok := s.nodeToInfo.Load(p.ID)
			if !ok || si == nil {
				continue
			}
			if si.(nodeInfo).name == placement.Preferred {
				preferredLeader = p.ID
				break
			}
		}
		if preferredLeader == group.ID() {
			return _EMPTY_, NewJSClusterNoPeersError(fmt.Errorf("preferred server %q is already leader", placement.Preferred))
		}
		if preferredLeader == _EMPTY_ {
			return _EMPTY_, NewJSClusterNoPeersError(fmt.Errorf("preferred server %q not known", placement.Preferred))
		}
	} else {
		possiblePeers := make(map[*Peer]nodeInfo, len(group.Peers()))
		ourID := group.ID()
		for _, p := range group.Peers() {
			if p == nil {
				continue // ... shouldn't happen.
			}
			si, ok := s.nodeToInfo.Load(p.ID)
			if !ok || si == nil {
				continue
			}
			ni := si.(nodeInfo)
			if ni.offline || p.ID == ourID {
				continue
			}
			possiblePeers[p] = ni
		}
		// If cluster is specified, filter out anything not matching the cluster name.
		if placement.Cluster != _EMPTY_ {
			for p, si := range possiblePeers {
				if si.cluster != placement.Cluster {
					delete(possiblePeers, p)
				}
			}
		}
		// If tags are specified, filter out anything not matching all supplied tags.
		if len(placement.Tags) > 0 {
			for p, si := range possiblePeers {
				matchesAll := true
				for _, tag := range placement.Tags {
					if matchesAll = matchesAll && si.tags.Contains(tag); !matchesAll {
						break
					}
				}
				if !matchesAll {
					delete(possiblePeers, p)
				}
			}
		}
		// If there are no possible peers, return an error.
		if len(possiblePeers) == 0 {
			return _EMPTY_, NewJSClusterNoPeersError(fmt.Errorf("no replacement peer connected"))
		}
		// Take advantage of random map iteration order to select the preferred.
		for p := range possiblePeers {
			preferredLeader = p.ID
			break
		}
	}
	return preferredLeader, nil
}

// Request to delete a stream.
func (s *Server) jsStreamDeleteRequest(sub *subscription, c *client, _ *Account, subject, reply string, rmsg []byte) {
	if c == nil || !s.JetStreamEnabled() {
		return
	}
	ci, acc, hdr, msg, err := s.getRequestInfo(c, rmsg)
	if err != nil {
		s.Warnf(badAPIRequestT, msg)
		return
	}

	var resp = JSApiStreamDeleteResponse{ApiResponse: ApiResponse{Type: JSApiStreamDeleteResponseType}}
	if errorOnRequiredApiLevel(hdr) {
		resp.Error = NewJSRequiredApiLevelError()
		s.sendAPIErrResponse(ci, acc, subject, reply, string(msg), s.jsonResponse(&resp))
		return
	}

	// Determine if we should proceed here when we are in clustered mode.
	if s.JetStreamIsClustered() {
		js, cc := s.getJetStreamCluster()
		if js == nil || cc == nil {
			return
		}
		if js.isLeaderless() {
			resp.Error = NewJSClusterNotAvailError()
			s.sendAPIErrResponse(ci, acc, subject, reply, string(msg), s.jsonResponse(&resp))
			return
		}
		// Make sure we are meta leader.
		if !s.JetStreamIsLeader() {
			return
		}
	}

	if hasJS, doErr := acc.checkJetStream(); !hasJS {
		if doErr {
			resp.Error = NewJSNotEnabledForAccountError()
			s.sendAPIErrResponse(ci, acc, subject, reply, string(msg), s.jsonResponse(&resp))
		}
		return
	}

	if !isEmptyRequest(msg) {
		resp.Error = NewJSNotEmptyRequestError()
		s.sendAPIErrResponse(ci, acc, subject, reply, string(msg), s.jsonResponse(&resp))
		return
	}
	stream := streamNameFromSubject(subject)

	// Clustered.
	if s.JetStreamIsClustered() {
		s.jsClusteredStreamDeleteRequest(ci, acc, stream, subject, reply, msg)
		return
	}

	mset, err := acc.lookupStream(stream)
	if err != nil {
		resp.Error = NewJSStreamNotFoundError(Unless(err))
		s.sendAPIErrResponse(ci, acc, subject, reply, string(msg), s.jsonResponse(&resp))
		return
	}

	if err := mset.delete(); err != nil {
		resp.Error = NewJSStreamDeleteError(err, Unless(err))
		s.sendAPIErrResponse(ci, acc, subject, reply, string(msg), s.jsonResponse(&resp))
		return
	}
	resp.Success = true
	s.sendAPIResponse(ci, acc, subject, reply, string(msg), s.jsonResponse(resp))
}

// Request to delete a message.
// This expects a stream sequence number as the msg body.
func (s *Server) jsMsgDeleteRequest(sub *subscription, c *client, _ *Account, subject, reply string, rmsg []byte) {
	if c == nil || !s.JetStreamEnabled() {
		return
	}
	ci, acc, hdr, msg, err := s.getRequestInfo(c, rmsg)
	if err != nil {
		s.Warnf(badAPIRequestT, msg)
		return
	}

	stream := tokenAt(subject, 6)

	var resp = JSApiMsgDeleteResponse{ApiResponse: ApiResponse{Type: JSApiMsgDeleteResponseType}}
	if errorOnRequiredApiLevel(hdr) {
		resp.Error = NewJSRequiredApiLevelError()
		s.sendAPIErrResponse(ci, acc, subject, reply, string(msg), s.jsonResponse(&resp))
		return
	}

	// If we are in clustered mode we need to be the stream leader to proceed.
	if s.JetStreamIsClustered() {
		// Check to make sure the stream is assigned.
		js, cc := s.getJetStreamCluster()
		if js == nil || cc == nil {
			return
		}
		if js.isLeaderless() {
			resp.Error = NewJSClusterNotAvailError()
			s.sendAPIErrResponse(ci, acc, subject, reply, string(msg), s.jsonResponse(&resp))
			return
		}

		js.mu.RLock()
		isLeader, sa := cc.isLeader(), js.streamAssignment(acc.Name, stream)
		js.mu.RUnlock()

		if isLeader && sa == nil {
			// We can't find the stream, so mimic what would be the errors below.
			if hasJS, doErr := acc.checkJetStream(); !hasJS {
				if doErr {
					resp.Error = NewJSNotEnabledForAccountError()
					s.sendAPIErrResponse(ci, acc, subject, reply, string(msg), s.jsonResponse(&resp))
				}
				return
			}
			// No stream present.
			resp.Error = NewJSStreamNotFoundError()
			s.sendAPIErrResponse(ci, acc, subject, reply, string(msg), s.jsonResponse(&resp))
			return
		} else if sa == nil {
			return
		}

		// Check to see if we are a member of the group and if the group has no leader.
		if js.isGroupLeaderless(sa.Group) {
			resp.Error = NewJSClusterNotAvailError()
			s.sendAPIErrResponse(ci, acc, subject, reply, string(msg), s.jsonResponse(&resp))
			return
		}

		// We have the stream assigned and a leader, so only the stream leader should answer.
		if !acc.JetStreamIsStreamLeader(stream) {
			return
		}
	}

	if hasJS, doErr := acc.checkJetStream(); !hasJS {
		if doErr {
			resp.Error = NewJSNotEnabledForAccountError()
			s.sendAPIErrResponse(ci, acc, subject, reply, string(msg), s.jsonResponse(&resp))
		}
		return
	}
	if isEmptyRequest(msg) {
		resp.Error = NewJSBadRequestError()
		s.sendAPIErrResponse(ci, acc, subject, reply, string(msg), s.jsonResponse(&resp))
		return
	}
	var req JSApiMsgDeleteRequest
	if err := s.unmarshalRequest(c, acc, subject, msg, &req); err != nil {
		resp.Error = NewJSInvalidJSONError(err)
		s.sendAPIErrResponse(ci, acc, subject, reply, string(msg), s.jsonResponse(&resp))
		return
	}

	mset, err := acc.lookupStream(stream)
	if err != nil {
		resp.Error = NewJSStreamNotFoundError(Unless(err))
		s.sendAPIErrResponse(ci, acc, subject, reply, string(msg), s.jsonResponse(&resp))
		return
	}
	if mset.cfg.Sealed {
		resp.Error = NewJSStreamSealedError()
		s.sendAPIErrResponse(ci, acc, subject, reply, string(msg), s.jsonResponse(&resp))
		return
	}
	if mset.cfg.DenyDelete {
		resp.Error = NewJSStreamMsgDeleteFailedError(errors.New("message delete not permitted"))
		s.sendAPIErrResponse(ci, acc, subject, reply, string(msg), s.jsonResponse(&resp))
		return
	}

	if s.JetStreamIsClustered() {
		s.jsClusteredMsgDeleteRequest(ci, acc, mset, stream, subject, reply, &req, rmsg)
		return
	}

	var removed bool
	if req.NoErase {
		removed, err = mset.removeMsg(req.Seq)
	} else {
		removed, err = mset.eraseMsg(req.Seq)
	}
	if err != nil {
		resp.Error = NewJSStreamMsgDeleteFailedError(err, Unless(err))
	} else if !removed {
		resp.Error = NewJSSequenceNotFoundError(req.Seq)
	} else {
		resp.Success = true
	}
	s.sendAPIResponse(ci, acc, subject, reply, string(msg), s.jsonResponse(resp))
}

// Request to get a raw stream message.
func (s *Server) jsMsgGetRequest(sub *subscription, c *client, _ *Account, subject, reply string, rmsg []byte) {
	if c == nil || !s.JetStreamEnabled() {
		return
	}
	ci, acc, hdr, msg, err := s.getRequestInfo(c, rmsg)
	if err != nil {
		s.Warnf(badAPIRequestT, msg)
		return
	}

	stream := tokenAt(subject, 6)

	var resp = JSApiMsgGetResponse{ApiResponse: ApiResponse{Type: JSApiMsgGetResponseType}}
	if errorOnRequiredApiLevel(hdr) {
		resp.Error = NewJSRequiredApiLevelError()
		s.sendAPIErrResponse(ci, acc, subject, reply, string(msg), s.jsonResponse(&resp))
		return
	}

	// If we are in clustered mode we need to be the stream leader to proceed.
	if s.JetStreamIsClustered() {
		// Check to make sure the stream is assigned.
		js, cc := s.getJetStreamCluster()
		if js == nil || cc == nil {
			return
		}
		if js.isLeaderless() {
			resp.Error = NewJSClusterNotAvailError()
			s.sendAPIErrResponse(ci, acc, subject, reply, string(msg), s.jsonResponse(&resp))
			return
		}

		js.mu.RLock()
		isLeader, sa := cc.isLeader(), js.streamAssignment(acc.Name, stream)
		js.mu.RUnlock()

		if isLeader && sa == nil {
			// We can't find the stream, so mimic what would be the errors below.
			if hasJS, doErr := acc.checkJetStream(); !hasJS {
				if doErr {
					resp.Error = NewJSNotEnabledForAccountError()
					s.sendAPIErrResponse(ci, acc, subject, reply, string(msg), s.jsonResponse(&resp))
				}
				return
			}
			// No stream present.
			resp.Error = NewJSStreamNotFoundError()
			s.sendAPIErrResponse(ci, acc, subject, reply, string(msg), s.jsonResponse(&resp))
			return
		} else if sa == nil {
			return
		}

		// Check to see if we are a member of the group and if the group has no leader.
		if js.isGroupLeaderless(sa.Group) {
			resp.Error = NewJSClusterNotAvailError()
			s.sendAPIErrResponse(ci, acc, subject, reply, string(msg), s.jsonResponse(&resp))
			return
		}

		// We have the stream assigned and a leader, so only the stream leader should answer.
		if !acc.JetStreamIsStreamLeader(stream) {
			return
		}
	}

	if hasJS, doErr := acc.checkJetStream(); !hasJS {
		if doErr {
			resp.Error = NewJSNotEnabledForAccountError()
			s.sendAPIErrResponse(ci, acc, subject, reply, string(msg), s.jsonResponse(&resp))
		}
		return
	}
	if isEmptyRequest(msg) {
		resp.Error = NewJSBadRequestError()
		s.sendAPIErrResponse(ci, acc, subject, reply, string(msg), s.jsonResponse(&resp))
		return
	}
	var req JSApiMsgGetRequest
	if err := s.unmarshalRequest(c, acc, subject, msg, &req); err != nil {
		resp.Error = NewJSInvalidJSONError(err)
		s.sendAPIErrResponse(ci, acc, subject, reply, string(msg), s.jsonResponse(&resp))
		return
	}

	// This version does not support batch.
	if req.Batch > 0 || req.MaxBytes > 0 {
		resp.Error = NewJSBadRequestError()
		s.sendAPIErrResponse(ci, acc, subject, reply, string(msg), s.jsonResponse(&resp))
		return
	}

	// Validate non-conflicting options. Seq, LastFor, and AsOfTime are mutually exclusive.
	// NextFor can be paired with Seq or AsOfTime indicating a filter subject.
	if (req.Seq > 0 && req.LastFor != _EMPTY_) ||
		(req.Seq == 0 && req.LastFor == _EMPTY_ && req.NextFor == _EMPTY_ && req.StartTime == nil) ||
		(req.Seq > 0 && req.StartTime != nil) ||
		(req.StartTime != nil && req.LastFor != _EMPTY_) ||
		(req.LastFor != _EMPTY_ && req.NextFor != _EMPTY_) {
		resp.Error = NewJSBadRequestError()
		s.sendAPIErrResponse(ci, acc, subject, reply, string(msg), s.jsonResponse(&resp))
		return
	}

	mset, err := acc.lookupStream(stream)
	if err != nil {
		resp.Error = NewJSStreamNotFoundError()
		s.sendAPIErrResponse(ci, acc, subject, reply, string(msg), s.jsonResponse(&resp))
		return
	}
	if mset.offlineReason != _EMPTY_ {
		// Just let the request time out.
		return
	}

	var svp StoreMsg
	var sm *StoreMsg

	// Ensure this read request is isolated and doesn't interleave with writes.
	mset.mu.RLock()
	defer mset.mu.RUnlock()

	// If AsOfTime is set, perform this first to get the sequence.
	var seq uint64
	if req.StartTime != nil {
		seq = mset.store.GetSeqFromTime(*req.StartTime)
	} else {
		seq = req.Seq
	}

	if seq > 0 && req.NextFor == _EMPTY_ {
		sm, err = mset.store.LoadMsg(seq, &svp)
	} else if req.NextFor != _EMPTY_ {
		sm, _, err = mset.store.LoadNextMsg(req.NextFor, subjectHasWildcard(req.NextFor), seq, &svp)
	} else {
		sm, err = mset.store.LoadLastMsg(req.LastFor, &svp)
	}
	if err != nil {
		resp.Error = NewJSNoMessageFoundError()
		s.sendAPIErrResponse(ci, acc, subject, reply, string(msg), s.jsonResponse(&resp))
		return
	}
	resp.Message = &StoredMsg{
		Subject:  sm.subj,
		Sequence: sm.seq,
		Data:     sm.msg,
		Time:     time.Unix(0, sm.ts).UTC(),
	}
	if !req.NoHeaders {
		resp.Message.Header = sm.hdr
	}

	// Don't send response through API layer for this call.
	s.sendInternalAccountMsg(nil, reply, s.jsonResponse(resp))
}

func (s *Server) jsConsumerUnpinRequest(sub *subscription, c *client, _ *Account, subject, reply string, rmsg []byte) {
	if c == nil || !s.JetStreamEnabled() {
		return
	}

	ci, acc, hdr, msg, err := s.getRequestInfo(c, rmsg)
	if err != nil {
		s.Warnf(badAPIRequestT, msg)
		return
	}

	stream := streamNameFromSubject(subject)
	consumer := consumerNameFromSubject(subject)

	var req JSApiConsumerUnpinRequest
	var resp = JSApiConsumerUnpinResponse{ApiResponse: ApiResponse{Type: JSApiConsumerUnpinResponseType}}
	if errorOnRequiredApiLevel(hdr) {
		resp.Error = NewJSRequiredApiLevelError()
		s.sendAPIErrResponse(ci, acc, subject, reply, string(msg), s.jsonResponse(&resp))
		return
	}

	if err := json.Unmarshal(msg, &req); err != nil {
		resp.Error = NewJSInvalidJSONError(err)
		s.sendAPIErrResponse(ci, acc, subject, reply, string(msg), s.jsonResponse(&resp))
		return
	}

	if req.Group == _EMPTY_ {
		resp.Error = NewJSInvalidJSONError(errors.New("consumer group not specified"))
		s.sendAPIErrResponse(ci, acc, subject, reply, string(msg), s.jsonResponse(&resp))
		return
	}

	if !validGroupName.MatchString(req.Group) {
		resp.Error = NewJSConsumerInvalidGroupNameError()
		s.sendAPIErrResponse(ci, acc, subject, reply, string(msg), s.jsonResponse(&resp))
		return
	}
	if s.JetStreamIsClustered() {
		// Check to make sure the stream is assigned.
		js, cc := s.getJetStreamCluster()
		if js == nil || cc == nil {
			return
		}

		// First check if the stream and consumer is there.
		js.mu.RLock()
		sa := js.streamAssignment(acc.Name, stream)
		if sa == nil {
			js.mu.RUnlock()
			resp.Error = NewJSStreamNotFoundError(Unless(err))
			s.sendAPIErrResponse(ci, acc, subject, reply, string(msg), s.jsonResponse(&resp))
			return
		}
		if sa.unsupported != nil {
			js.mu.RUnlock()
			// Just let the request time out.
			return
		}

		ca, ok := sa.consumers[consumer]
		if !ok || ca == nil {
			js.mu.RUnlock()
			resp.Error = NewJSConsumerNotFoundError()
			s.sendAPIErrResponse(ci, acc, subject, reply, string(msg), s.jsonResponse(&resp))
			return
		}
		if ca.unsupported != nil {
			js.mu.RUnlock()
			// Just let the request time out.
			return
		}
		js.mu.RUnlock()

		// Then check if we are the leader.
		mset, err := acc.lookupStream(stream)
		if err != nil {
			return
		}

		o := mset.lookupConsumer(consumer)
		if o == nil {
			return
		}
		if !o.isLeader() {
			return
		}
	}

	if hasJS, doErr := acc.checkJetStream(); !hasJS {
		if doErr {
			resp.Error = NewJSNotEnabledForAccountError()
			s.sendAPIErrResponse(ci, acc, subject, reply, string(msg), s.jsonResponse(&resp))
		}
		return
	}

	mset, err := acc.lookupStream(stream)
	if err != nil {
		resp.Error = NewJSStreamNotFoundError()
		s.sendAPIErrResponse(ci, acc, subject, reply, string(msg), s.jsonResponse(&resp))
		return
	}
	if mset.offlineReason != _EMPTY_ {
		// Just let the request time out.
		return
	}
	o := mset.lookupConsumer(consumer)
	if o == nil {
		resp.Error = NewJSConsumerNotFoundError()
		s.sendAPIErrResponse(ci, acc, subject, reply, string(msg), s.jsonResponse(&resp))
		return
	}
	if o.offlineReason != _EMPTY_ {
		// Just let the request time out.
		return
	}

	var foundPriority bool
	for _, group := range o.config().PriorityGroups {
		if group == req.Group {
			foundPriority = true
			break
		}
	}
	if !foundPriority {
		resp.Error = NewJSConsumerInvalidPriorityGroupError()
		s.sendAPIErrResponse(ci, acc, subject, reply, string(msg), s.jsonResponse(&resp))
		return
	}

	o.mu.Lock()
	o.currentPinId = _EMPTY_
	o.sendUnpinnedAdvisoryLocked(req.Group, "admin")
	o.mu.Unlock()
	s.sendAPIResponse(ci, acc, subject, reply, string(msg), s.jsonResponse(resp))
}

// Request to purge a stream.
func (s *Server) jsStreamPurgeRequest(sub *subscription, c *client, _ *Account, subject, reply string, rmsg []byte) {
	if c == nil || !s.JetStreamEnabled() {
		return
	}
	ci, acc, hdr, msg, err := s.getRequestInfo(c, rmsg)
	if err != nil {
		s.Warnf(badAPIRequestT, msg)
		return
	}

	stream := streamNameFromSubject(subject)

	var resp = JSApiStreamPurgeResponse{ApiResponse: ApiResponse{Type: JSApiStreamPurgeResponseType}}
	if errorOnRequiredApiLevel(hdr) {
		resp.Error = NewJSRequiredApiLevelError()
		s.sendAPIErrResponse(ci, acc, subject, reply, string(msg), s.jsonResponse(&resp))
		return
	}

	// If we are in clustered mode we need to be the stream leader to proceed.
	if s.JetStreamIsClustered() {
		// Check to make sure the stream is assigned.
		js, cc := s.getJetStreamCluster()
		if js == nil || cc == nil {
			return
		}

		js.mu.RLock()
		isLeader, sa := cc.isLeader(), js.streamAssignment(acc.Name, stream)
		js.mu.RUnlock()

		if isLeader && sa == nil {
			// We can't find the stream, so mimic what would be the errors below.
			if hasJS, doErr := acc.checkJetStream(); !hasJS {
				if doErr {
					resp.Error = NewJSNotEnabledForAccountError()
					s.sendAPIErrResponse(ci, acc, subject, reply, string(msg), s.jsonResponse(&resp))
				}
				return
			}
			// No stream present.
			resp.Error = NewJSStreamNotFoundError()
			s.sendAPIErrResponse(ci, acc, subject, reply, string(msg), s.jsonResponse(&resp))
			return
		} else if sa == nil {
			if js.isLeaderless() {
				resp.Error = NewJSClusterNotAvailError()
				s.sendAPIErrResponse(ci, acc, subject, reply, string(msg), s.jsonResponse(&resp))
			}
			return
		}

		// Check to see if we are a member of the group and if the group has no leader.
		if js.isGroupLeaderless(sa.Group) {
			resp.Error = NewJSClusterNotAvailError()
			s.sendAPIErrResponse(ci, acc, subject, reply, string(msg), s.jsonResponse(&resp))
			return
		}

		// We have the stream assigned and a leader, so only the stream leader should answer.
		if !acc.JetStreamIsStreamLeader(stream) {
			if js.isLeaderless() {
				resp.Error = NewJSClusterNotAvailError()
				s.sendAPIErrResponse(ci, acc, subject, reply, string(msg), s.jsonResponse(&resp))
			}
			return
		}
	}

	if hasJS, doErr := acc.checkJetStream(); !hasJS {
		if doErr {
			resp.Error = NewJSNotEnabledForAccountError()
			s.sendAPIErrResponse(ci, acc, subject, reply, string(msg), s.jsonResponse(&resp))
		}
		return
	}

	var purgeRequest *JSApiStreamPurgeRequest
	if isJSONObjectOrArray(msg) {
		var req JSApiStreamPurgeRequest
		if err := s.unmarshalRequest(c, acc, subject, msg, &req); err != nil {
			resp.Error = NewJSInvalidJSONError(err)
			s.sendAPIErrResponse(ci, acc, subject, reply, string(msg), s.jsonResponse(&resp))
			return
		}
		if req.Sequence > 0 && req.Keep > 0 {
			resp.Error = NewJSBadRequestError()
			s.sendAPIErrResponse(ci, acc, subject, reply, string(msg), s.jsonResponse(&resp))
			return
		}
		purgeRequest = &req
	}

	mset, err := acc.lookupStream(stream)
	if err != nil {
		resp.Error = NewJSStreamNotFoundError(Unless(err))
		s.sendAPIErrResponse(ci, acc, subject, reply, string(msg), s.jsonResponse(&resp))
		return
	}
	if mset.cfg.Sealed {
		resp.Error = NewJSStreamSealedError()
		s.sendAPIErrResponse(ci, acc, subject, reply, string(msg), s.jsonResponse(&resp))
		return
	}
	if mset.cfg.DenyPurge {
		resp.Error = NewJSStreamPurgeFailedError(errors.New("stream purge not permitted"))
		s.sendAPIErrResponse(ci, acc, subject, reply, string(msg), s.jsonResponse(&resp))
		return
	}

	if s.JetStreamIsClustered() {
		s.jsClusteredStreamPurgeRequest(ci, acc, mset, stream, subject, reply, rmsg, purgeRequest)
		return
	}

	purged, err := mset.purge(purgeRequest)
	if err != nil {
		resp.Error = NewJSStreamGeneralError(err, Unless(err))
	} else {
		resp.Purged = purged
		resp.Success = true
	}
	s.sendAPIResponse(ci, acc, subject, reply, string(msg), s.jsonResponse(resp))
}

func (acc *Account) jsNonClusteredStreamLimitsCheck(cfg *StreamConfig) *ApiError {
	var replicas int
	if cfg != nil {
		replicas = cfg.Replicas
	}
	selectedLimits, tier, jsa, apiErr := acc.selectLimits(replicas)
	if apiErr != nil {
		return apiErr
	}
	jsa.js.mu.RLock()
	defer jsa.js.mu.RUnlock()
	jsa.mu.RLock()
	defer jsa.mu.RUnlock()
	if selectedLimits.MaxStreams > 0 && jsa.countStreams(tier, cfg) >= selectedLimits.MaxStreams {
		return NewJSMaximumStreamsLimitError()
	}
	reserved := jsa.tieredReservation(tier, cfg)
	if err := jsa.js.checkAllLimits(selectedLimits, cfg, reserved, 0); err != nil {
		return NewJSStreamLimitsError(err, Unless(err))
	}
	return nil
}

// Request to restore a stream.
func (s *Server) jsStreamRestoreRequest(sub *subscription, c *client, _ *Account, subject, reply string, rmsg []byte) {
	if c == nil || !s.JetStreamIsLeader() {
		return
	}
	ci, acc, hdr, msg, err := s.getRequestInfo(c, rmsg)
	if err != nil {
		s.Warnf(badAPIRequestT, msg)
		return
	}

	var resp = JSApiStreamRestoreResponse{ApiResponse: ApiResponse{Type: JSApiStreamRestoreResponseType}}
	if errorOnRequiredApiLevel(hdr) {
		resp.Error = NewJSRequiredApiLevelError()
		s.sendAPIErrResponse(ci, acc, subject, reply, string(msg), s.jsonResponse(&resp))
		return
	}
	if !acc.JetStreamEnabled() {
		resp.Error = NewJSNotEnabledForAccountError()
		s.sendAPIErrResponse(ci, acc, subject, reply, string(msg), s.jsonResponse(&resp))
		return
	}
	if isEmptyRequest(msg) {
		resp.Error = NewJSBadRequestError()
		s.sendAPIErrResponse(ci, acc, subject, reply, string(msg), s.jsonResponse(&resp))
		return
	}

	var req JSApiStreamRestoreRequest
	if err := s.unmarshalRequest(c, acc, subject, msg, &req); err != nil {
		resp.Error = NewJSInvalidJSONError(err)
		s.sendAPIErrResponse(ci, acc, subject, reply, string(msg), s.jsonResponse(&resp))
		return
	}

	stream := streamNameFromSubject(subject)

	if stream != req.Config.Name && req.Config.Name == _EMPTY_ {
		req.Config.Name = stream
	}

	// check stream config at the start of the restore process, not at the end
	cfg, apiErr := s.checkStreamCfg(&req.Config, acc, false)
	if apiErr != nil {
		resp.Error = apiErr
		s.sendAPIErrResponse(ci, acc, subject, reply, string(msg), s.jsonResponse(&resp))
		return
	}

	if s.JetStreamIsClustered() {
		s.jsClusteredStreamRestoreRequest(ci, acc, &req, subject, reply, rmsg)
		return
	}

	if err := acc.jsNonClusteredStreamLimitsCheck(&cfg); err != nil {
		resp.Error = err
		s.sendAPIErrResponse(ci, acc, subject, reply, string(msg), s.jsonResponse(&resp))
		return
	}

	if _, err := acc.lookupStream(stream); err == nil {
		resp.Error = NewJSStreamNameExistRestoreFailedError()
		s.sendAPIErrResponse(ci, acc, subject, reply, string(msg), s.jsonResponse(&resp))
		return
	}

	if hasJS, doErr := acc.checkJetStream(); !hasJS {
		if doErr {
			resp.Error = NewJSNotEnabledForAccountError()
			s.sendAPIErrResponse(ci, acc, subject, reply, string(msg), s.jsonResponse(&resp))
		}
		return
	}

	s.processStreamRestore(ci, acc, &req.Config, subject, reply, string(msg))
}

func (s *Server) processStreamRestore(ci *ClientInfo, acc *Account, cfg *StreamConfig, subject, reply, msg string) <-chan error {
	js := s.getJetStream()

	var resp = JSApiStreamRestoreResponse{ApiResponse: ApiResponse{Type: JSApiStreamRestoreResponseType}}

	snapDir := filepath.Join(js.config.StoreDir, snapStagingDir)
	if _, err := os.Stat(snapDir); os.IsNotExist(err) {
		if err := os.MkdirAll(snapDir, defaultDirPerms); err != nil {
			resp.Error = &ApiError{Code: 503, Description: "JetStream unable to create temp storage for restore"}
			s.sendAPIErrResponse(ci, acc, subject, reply, string(msg), s.jsonResponse(&resp))
			return nil
		}
	}

	tfile, err := os.CreateTemp(snapDir, "js-restore-")
	if err != nil {
		resp.Error = NewJSTempStorageFailedError()
		s.sendAPIErrResponse(ci, acc, subject, reply, msg, s.jsonResponse(&resp))
		return nil
	}

	streamName := cfg.Name
	s.Noticef("Starting restore for stream '%s > %s'", acc.Name, streamName)

	start := time.Now().UTC()
	domain := s.getOpts().JetStreamDomain
	s.publishAdvisory(acc, JSAdvisoryStreamRestoreCreatePre+"."+streamName, &JSRestoreCreateAdvisory{
		TypedEvent: TypedEvent{
			Type: JSRestoreCreateAdvisoryType,
			ID:   nuid.Next(),
			Time: start,
		},
		Stream: streamName,
		Client: ci.forAdvisory(),
		Domain: domain,
	})

	// Create our internal subscription to accept the snapshot.
	restoreSubj := fmt.Sprintf(jsRestoreDeliverT, streamName, nuid.Next())

	type result struct {
		err   error
		reply string
	}

	// For signaling to upper layers.
	resultCh := make(chan result, 1)
	activeQ := newIPQueue[int](s, fmt.Sprintf("[ACC:%s] stream '%s' restore", acc.Name, streamName)) // of int

	var total int

	// FIXME(dlc) - Probably take out of network path eventually due to disk I/O?
	processChunk := func(sub *subscription, c *client, _ *Account, subject, reply string, msg []byte) {
		// We require reply subjects to communicate back failures, flow etc. If they do not have one log and cancel.
		if reply == _EMPTY_ {
			sub.client.processUnsub(sub.sid)
			resultCh <- result{
				fmt.Errorf("restore for stream '%s > %s' requires reply subject for each chunk", acc.Name, streamName),
				reply,
			}
			return
		}
		// Account client messages have \r\n on end. This is an error.
		if len(msg) < LEN_CR_LF {
			sub.client.processUnsub(sub.sid)
			resultCh <- result{
				fmt.Errorf("restore for stream '%s > %s' received short chunk", acc.Name, streamName),
				reply,
			}
			return
		}
		// Adjust.
		msg = msg[:len(msg)-LEN_CR_LF]

		// This means we are complete with our transfer from the client.
		if len(msg) == 0 {
			s.Debugf("Finished staging restore for stream '%s > %s'", acc.Name, streamName)
			resultCh <- result{err, reply}
			return
		}

		// We track total and check on server limits.
		// TODO(dlc) - We could check apriori and cancel initial request if we know it won't fit.
		total += len(msg)
		if js.wouldExceedLimits(FileStorage, total) {
			s.resourcesExceededError(FileStorage)
			resultCh <- result{NewJSInsufficientResourcesError(), reply}
			return
		}

		// Append chunk to temp file. Mark as issue if we encounter an error.
		if n, err := tfile.Write(msg); n != len(msg) || err != nil {
			resultCh <- result{err, reply}
			if reply != _EMPTY_ {
				s.sendInternalAccountMsg(acc, reply, "-ERR 'storage failure during restore'")
			}
			return
		}

		activeQ.push(len(msg))

		s.sendInternalAccountMsg(acc, reply, nil)
	}

	sub, err := acc.subscribeInternal(restoreSubj, processChunk)
	if err != nil {
		tfile.Close()
		os.Remove(tfile.Name())
		resp.Error = NewJSRestoreSubscribeFailedError(err, restoreSubj)
		s.sendAPIErrResponse(ci, acc, subject, reply, msg, s.jsonResponse(&resp))
		return nil
	}

	// Mark the subject so the end user knows where to send the snapshot chunks.
	resp.DeliverSubject = restoreSubj
	s.sendAPIResponse(ci, acc, subject, reply, msg, s.jsonResponse(resp))

	doneCh := make(chan error, 1)

	// Monitor the progress from another Go routine.
	s.startGoRoutine(func() {
		defer s.grWG.Done()
		defer func() {
			tfile.Close()
			os.Remove(tfile.Name())
			sub.client.processUnsub(sub.sid)
			activeQ.unregister()
		}()

		const activityInterval = 5 * time.Second
		notActive := time.NewTimer(activityInterval)
		defer notActive.Stop()

		total := 0
		for {
			select {
			case result := <-resultCh:
				err := result.err
				var mset *stream

				// If we staged properly go ahead and do restore now.
				if err == nil {
					s.Debugf("Finalizing restore for stream '%s > %s'", acc.Name, streamName)
					tfile.Seek(0, 0)
					mset, err = acc.RestoreStream(cfg, tfile)
				} else {
					errStr := err.Error()
					tmp := []rune(errStr)
					tmp[0] = unicode.ToUpper(tmp[0])
					s.Warnf(errStr)
				}

				end := time.Now().UTC()

				// TODO(rip) - Should this have the error code in it??
				s.publishAdvisory(acc, JSAdvisoryStreamRestoreCompletePre+"."+streamName, &JSRestoreCompleteAdvisory{
					TypedEvent: TypedEvent{
						Type: JSRestoreCompleteAdvisoryType,
						ID:   nuid.Next(),
						Time: end,
					},
					Stream: streamName,
					Start:  start,
					End:    end,
					Bytes:  int64(total),
					Client: ci.forAdvisory(),
					Domain: domain,
				})

				var resp = JSApiStreamCreateResponse{ApiResponse: ApiResponse{Type: JSApiStreamCreateResponseType}}

				if err != nil {
					resp.Error = NewJSStreamRestoreError(err, Unless(err))
					s.Warnf("Restore failed for %s for stream '%s > %s' in %v",
						friendlyBytes(int64(total)), acc.Name, streamName, end.Sub(start))
				} else {
					msetCfg := mset.config()
					resp.StreamInfo = &StreamInfo{
						Created:   mset.createdTime(),
						State:     mset.state(),
						Config:    *setDynamicStreamMetadata(&msetCfg),
						TimeStamp: time.Now().UTC(),
					}
					s.Noticef("Completed restore of %s for stream '%s > %s' in %v",
						friendlyBytes(int64(total)), acc.Name, streamName, end.Sub(start).Round(time.Millisecond))
				}

				// On the last EOF, send back the stream info or error status.
				s.sendInternalAccountMsg(acc, result.reply, s.jsonResponse(&resp))
				// Signal to the upper layers.
				doneCh <- err
				return
			case <-activeQ.ch:
				if n, ok := activeQ.popOne(); ok {
					total += n
					notActive.Reset(activityInterval)
				}
			case <-notActive.C:
				err := fmt.Errorf("restore for stream '%s > %s' is stalled", acc, streamName)
				doneCh <- err
				return
			}
		}
	})

	return doneCh
}

// Process a snapshot request.
func (s *Server) jsStreamSnapshotRequest(sub *subscription, c *client, _ *Account, subject, reply string, rmsg []byte) {
	if c == nil || !s.JetStreamEnabled() {
		return
	}
	ci, acc, hdr, msg, err := s.getRequestInfo(c, rmsg)
	if err != nil {
		s.Warnf(badAPIRequestT, msg)
		return
	}

	smsg := string(msg)
	stream := streamNameFromSubject(subject)

	// If we are in clustered mode we need to be the stream leader to proceed.
	if s.JetStreamIsClustered() && !acc.JetStreamIsStreamLeader(stream) {
		return
	}

	var resp = JSApiStreamSnapshotResponse{ApiResponse: ApiResponse{Type: JSApiStreamSnapshotResponseType}}
	if errorOnRequiredApiLevel(hdr) {
		resp.Error = NewJSRequiredApiLevelError()
		s.sendAPIErrResponse(ci, acc, subject, reply, string(msg), s.jsonResponse(&resp))
		return
	}
	if !acc.JetStreamEnabled() {
		resp.Error = NewJSNotEnabledForAccountError()
		s.sendAPIErrResponse(ci, acc, subject, reply, smsg, s.jsonResponse(&resp))
		return
	}
	if isEmptyRequest(msg) {
		resp.Error = NewJSBadRequestError()
		s.sendAPIErrResponse(ci, acc, subject, reply, smsg, s.jsonResponse(&resp))
		return
	}

	mset, err := acc.lookupStream(stream)
	if err != nil {
		resp.Error = NewJSStreamNotFoundError(Unless(err))
		s.sendAPIErrResponse(ci, acc, subject, reply, smsg, s.jsonResponse(&resp))
		return
	}

	if hasJS, doErr := acc.checkJetStream(); !hasJS {
		if doErr {
			resp.Error = NewJSNotEnabledForAccountError()
			s.sendAPIErrResponse(ci, acc, subject, reply, smsg, s.jsonResponse(&resp))
		}
		return
	}

	var req JSApiStreamSnapshotRequest
	if err := s.unmarshalRequest(c, acc, subject, msg, &req); err != nil {
		resp.Error = NewJSInvalidJSONError(err)
		s.sendAPIErrResponse(ci, acc, subject, reply, smsg, s.jsonResponse(&resp))
		return
	}
	if !IsValidSubject(req.DeliverSubject) {
		resp.Error = NewJSSnapshotDeliverSubjectInvalidError()
		s.sendAPIErrResponse(ci, acc, subject, reply, smsg, s.jsonResponse(&resp))
		return
	}

	// We will do the snapshot in a go routine as well since check msgs may
	// stall this go routine.
	go func() {
		if req.CheckMsgs {
			s.Noticef("Starting health check and snapshot for stream '%s > %s'", mset.jsa.account.Name, mset.name())
		} else {
			s.Noticef("Starting snapshot for stream '%s > %s'", mset.jsa.account.Name, mset.name())
		}

		start := time.Now().UTC()

		sr, err := mset.snapshot(0, req.CheckMsgs, !req.NoConsumers)
		if err != nil {
			s.Warnf("Snapshot of stream '%s > %s' failed: %v", mset.jsa.account.Name, mset.name(), err)
			resp.Error = NewJSStreamSnapshotError(err, Unless(err))
			s.sendAPIErrResponse(ci, acc, subject, reply, smsg, s.jsonResponse(&resp))
			return
		}

		config := mset.config()
		resp.State = &sr.State
		resp.Config = &config

		s.sendAPIResponse(ci, acc, subject, reply, smsg, s.jsonResponse(resp))

		s.publishAdvisory(acc, JSAdvisoryStreamSnapshotCreatePre+"."+mset.name(), &JSSnapshotCreateAdvisory{
			TypedEvent: TypedEvent{
				Type: JSSnapshotCreatedAdvisoryType,
				ID:   nuid.Next(),
				Time: time.Now().UTC(),
			},
			Stream: mset.name(),
			State:  sr.State,
			Client: ci.forAdvisory(),
			Domain: s.getOpts().JetStreamDomain,
		})

		// Now do the real streaming.
		s.streamSnapshot(acc, mset, sr, &req)

		end := time.Now().UTC()

		s.publishAdvisory(acc, JSAdvisoryStreamSnapshotCompletePre+"."+mset.name(), &JSSnapshotCompleteAdvisory{
			TypedEvent: TypedEvent{
				Type: JSSnapshotCompleteAdvisoryType,
				ID:   nuid.Next(),
				Time: end,
			},
			Stream: mset.name(),
			Start:  start,
			End:    end,
			Client: ci.forAdvisory(),
			Domain: s.getOpts().JetStreamDomain,
		})

		s.Noticef("Completed snapshot of %s for stream '%s > %s' in %v",
			friendlyBytes(int64(sr.State.Bytes)),
			mset.jsa.account.Name,
			mset.name(),
			end.Sub(start))
	}()
}

// Default chunk size for now.
const defaultSnapshotChunkSize = 128 * 1024
const defaultSnapshotWindowSize = 8 * 1024 * 1024 // 8MB

// streamSnapshot will stream out our snapshot to the reply subject.
func (s *Server) streamSnapshot(acc *Account, mset *stream, sr *SnapshotResult, req *JSApiStreamSnapshotRequest) {
	chunkSize := req.ChunkSize
	if chunkSize == 0 {
		chunkSize = defaultSnapshotChunkSize
	}
	// Setup for the chunk stream.
	reply := req.DeliverSubject
	r := sr.Reader
	defer r.Close()

	// Check interest for the snapshot deliver subject.
	inch := make(chan bool, 1)
	acc.sl.RegisterNotification(req.DeliverSubject, inch)
	defer acc.sl.ClearNotification(req.DeliverSubject, inch)
	hasInterest := <-inch
	if !hasInterest {
		// Allow 2 seconds or so for interest to show up.
		select {
		case <-inch:
		case <-time.After(2 * time.Second):
		}
	}

	// Create our ack flow handler.
	// This is very simple for now.
	ackSize := defaultSnapshotWindowSize / chunkSize
	if ackSize < 8 {
		ackSize = 8
	} else if ackSize > 8*1024 {
		ackSize = 8 * 1024
	}
	acks := make(chan struct{}, ackSize)
	acks <- struct{}{}

	// Track bytes outstanding.
	var out int32

	// We will place sequence number and size of chunk sent in the reply.
	ackSubj := fmt.Sprintf(jsSnapshotAckT, mset.name(), nuid.Next())
	ackSub, _ := mset.subscribeInternal(ackSubj+".>", func(_ *subscription, _ *client, _ *Account, subject, _ string, _ []byte) {
		cs, _ := strconv.Atoi(tokenAt(subject, 6))
		// This is very crude and simple, but ok for now.
		// This only matters when sending multiple chunks.
		if atomic.AddInt32(&out, int32(-cs)) < defaultSnapshotWindowSize {
			select {
			case acks <- struct{}{}:
			default:
			}
		}
	})
	defer mset.unsubscribe(ackSub)

	// TODO(dlc) - Add in NATS-Chunked-Sequence header
	var hdr []byte
	for index := 1; ; index++ {
		chunk := make([]byte, chunkSize)
		n, err := r.Read(chunk)
		chunk = chunk[:n]
		if err != nil {
			if n > 0 {
				mset.outq.send(newJSPubMsg(reply, _EMPTY_, _EMPTY_, nil, chunk, nil, 0))
			}
			break
		}

		// Wait on acks for flow control if past our window size.
		// Wait up to 10ms for now if no acks received.
		if atomic.LoadInt32(&out) > defaultSnapshotWindowSize {
			select {
			case <-acks:
				// ok to proceed.
			case <-inch:
				// Lost interest
				hdr = []byte("NATS/1.0 408 No Interest\r\n\r\n")
				goto done
			case <-time.After(2 * time.Second):
				hdr = []byte("NATS/1.0 408 No Flow Response\r\n\r\n")
				goto done
			}
		}
		ackReply := fmt.Sprintf("%s.%d.%d", ackSubj, len(chunk), index)
		if hdr == nil {
			hdr = []byte("NATS/1.0 204\r\n\r\n")
		}
		mset.outq.send(newJSPubMsg(reply, _EMPTY_, ackReply, nil, chunk, nil, 0))
		atomic.AddInt32(&out, int32(len(chunk)))
	}

	if err := <-sr.errCh; err != _EMPTY_ {
		hdr = []byte(fmt.Sprintf("NATS/1.0 500 %s\r\n\r\n", err))
	}

done:
	// Send last EOF
	// TODO(dlc) - place hash in header
	mset.outq.send(newJSPubMsg(reply, _EMPTY_, _EMPTY_, hdr, nil, nil, 0))
}

// For determining consumer request type.
type ccReqType uint8

const (
	ccNew = iota
	ccLegacyEphemeral
	ccLegacyDurable
)

// Request to create a consumer where stream and optional consumer name are part of the subject, and optional
// filtered subjects can be at the tail end.
// Assumes stream and consumer names are single tokens.
func (s *Server) jsConsumerCreateRequest(sub *subscription, c *client, a *Account, subject, reply string, rmsg []byte) {
	if c == nil || !s.JetStreamEnabled() {
		return
	}

	ci, acc, hdr, msg, err := s.getRequestInfo(c, rmsg)
	if err != nil {
		s.Warnf(badAPIRequestT, msg)
		return
	}

	var resp = JSApiConsumerCreateResponse{ApiResponse: ApiResponse{Type: JSApiConsumerCreateResponseType}}
	if errorOnRequiredApiLevel(hdr) {
		resp.Error = NewJSRequiredApiLevelError()
		s.sendAPIErrResponse(ci, acc, subject, reply, string(msg), s.jsonResponse(&resp))
		return
	}

	var req CreateConsumerRequest
	if err := s.unmarshalRequest(c, acc, subject, msg, &req); err != nil {
		resp.Error = NewJSInvalidJSONError(err)
		s.sendAPIErrResponse(ci, acc, subject, reply, string(msg), s.jsonResponse(&resp))
		return
	}

	var js *jetStream
	isClustered := s.JetStreamIsClustered()

	// Determine if we should proceed here when we are in clustered mode.
	if isClustered {
		if req.Config.Direct {
			// Check to see if we have this stream and are the stream leader.
			if !acc.JetStreamIsStreamLeader(streamNameFromSubject(subject)) {
				return
			}
		} else {
			var cc *jetStreamCluster
			js, cc = s.getJetStreamCluster()
			if js == nil || cc == nil {
				return
			}
			if js.isLeaderless() {
				resp.Error = NewJSClusterNotAvailError()
				s.sendAPIErrResponse(ci, acc, subject, reply, string(msg), s.jsonResponse(&resp))
				return
			}
			// Make sure we are meta leader.
			if !s.JetStreamIsLeader() {
				return
			}
		}
	}

	var streamName, consumerName, filteredSubject string
	var rt ccReqType

	if n := numTokens(subject); n < 5 {
		s.Warnf(badAPIRequestT, msg)
		return
	} else if n == 5 {
		// Legacy ephemeral.
		rt = ccLegacyEphemeral
		streamName = streamNameFromSubject(subject)
	} else {
		// New style and durable legacy.
		if tokenAt(subject, 4) == "DURABLE" {
			rt = ccLegacyDurable
			if n != 7 {
				resp.Error = NewJSConsumerDurableNameNotInSubjectError()
				s.sendAPIErrResponse(ci, acc, subject, reply, string(msg), s.jsonResponse(&resp))
				return
			}
			streamName = tokenAt(subject, 6)
			consumerName = tokenAt(subject, 7)
		} else {
			streamName = streamNameFromSubject(subject)
			consumerName = consumerNameFromSubject(subject)
			// New has optional filtered subject as part of main subject..
			if n > 6 {
				tokens := strings.Split(subject, tsep)
				filteredSubject = strings.Join(tokens[6:], tsep)
			}
		}
	}

	if hasJS, doErr := acc.checkJetStream(); !hasJS {
		if doErr {
			resp.Error = NewJSNotEnabledForAccountError()
			s.sendAPIErrResponse(ci, acc, subject, reply, string(msg), s.jsonResponse(&resp))
		}
		return
	}

	if streamName != req.Stream {
		resp.Error = NewJSStreamMismatchError()
		s.sendAPIErrResponse(ci, acc, subject, reply, string(msg), s.jsonResponse(&resp))
		return
	}

	if consumerName != _EMPTY_ {
		// Check for path like separators in the name.
		if strings.ContainsAny(consumerName, `\/`) {
			resp.Error = NewJSConsumerNameContainsPathSeparatorsError()
			s.sendAPIErrResponse(ci, acc, subject, reply, string(msg), s.jsonResponse(&resp))
			return
		}
	}

	// Should we expect a durable name
	if rt == ccLegacyDurable {
		if numTokens(subject) < 7 {
			resp.Error = NewJSConsumerDurableNameNotInSubjectError()
			s.sendAPIErrResponse(ci, acc, subject, reply, string(msg), s.jsonResponse(&resp))
			return
		}
		// Now check on requirements for durable request.
		if req.Config.Durable == _EMPTY_ {
			resp.Error = NewJSConsumerDurableNameNotSetError()
			s.sendAPIErrResponse(ci, acc, subject, reply, string(msg), s.jsonResponse(&resp))
			return
		}
		if consumerName != req.Config.Durable {
			resp.Error = NewJSConsumerDurableNameNotMatchSubjectError()
			s.sendAPIErrResponse(ci, acc, subject, reply, string(msg), s.jsonResponse(&resp))
			return
		}
	}
	// If new style and durable set make sure they match.
	if rt == ccNew {
		if req.Config.Durable != _EMPTY_ {
			if consumerName != req.Config.Durable {
				resp.Error = NewJSConsumerDurableNameNotMatchSubjectError()
				s.sendAPIErrResponse(ci, acc, subject, reply, string(msg), s.jsonResponse(&resp))
				return
			}
		}
		// New style ephemeral so we need to honor the name.
		req.Config.Name = consumerName
	}
	// Check for legacy ephemeral mis-configuration.
	if rt == ccLegacyEphemeral && req.Config.Durable != _EMPTY_ {
		resp.Error = NewJSConsumerEphemeralWithDurableNameError()
		s.sendAPIErrResponse(ci, acc, subject, reply, string(msg), s.jsonResponse(&resp))
		return
	}

	// in case of multiple filters provided, error if new API is used.
	if filteredSubject != _EMPTY_ && len(req.Config.FilterSubjects) != 0 {
		resp.Error = NewJSConsumerMultipleFiltersNotAllowedError()
		s.sendAPIErrResponse(ci, acc, subject, reply, string(msg), s.jsonResponse(&resp))
		return
	}

	// Check for a filter subject.
	if filteredSubject != _EMPTY_ && req.Config.FilterSubject != filteredSubject {
		resp.Error = NewJSConsumerCreateFilterSubjectMismatchError()
		s.sendAPIErrResponse(ci, acc, subject, reply, string(msg), s.jsonResponse(&resp))
		return
	}

	if isClustered && !req.Config.Direct {
		s.jsClusteredConsumerRequest(ci, acc, subject, reply, rmsg, req.Stream, &req.Config, req.Action, req.Pedantic)
		return
	}

	// If we are here we are single server mode.
	if req.Config.Replicas > 1 {
		resp.Error = NewJSStreamReplicasNotSupportedError()
		s.sendAPIErrResponse(ci, acc, subject, reply, string(msg), s.jsonResponse(&resp))
		return
	}

	stream, err := acc.lookupStream(req.Stream)
	if err != nil {
		resp.Error = NewJSStreamNotFoundError(Unless(err))
		s.sendAPIErrResponse(ci, acc, subject, reply, string(msg), s.jsonResponse(&resp))
		return
	}
	if stream.offlineReason != _EMPTY_ {
		resp.Error = NewJSStreamOfflineReasonError(errors.New(stream.offlineReason))
		s.sendDelayedAPIErrResponse(ci, acc, subject, reply, string(msg), s.jsonResponse(&resp), nil, errRespDelay)
		return
	}

	if o := stream.lookupConsumer(consumerName); o != nil {
		if o.offlineReason != _EMPTY_ {
			resp.Error = NewJSConsumerOfflineReasonError(errors.New(o.offlineReason))
			s.sendDelayedAPIErrResponse(ci, acc, subject, reply, string(msg), s.jsonResponse(&resp), nil, errRespDelay)
			return
		}
		// If the consumer already exists then don't allow updating the PauseUntil, just set
		// it back to whatever the current configured value is.
		o.mu.RLock()
		req.Config.PauseUntil = o.cfg.PauseUntil
		o.mu.RUnlock()
	}

	// Initialize/update asset version metadata.
	setStaticConsumerMetadata(&req.Config)

	o, err := stream.addConsumerWithAction(&req.Config, req.Action, req.Pedantic)

	if err != nil {
		if IsNatsErr(err, JSConsumerStoreFailedErrF) {
			cname := req.Config.Durable // Will be empty if ephemeral.
			s.Warnf("Consumer create failed for '%s > %s > %s': %v", acc, req.Stream, cname, err)
			err = errConsumerStoreFailed
		}
		resp.Error = NewJSConsumerCreateError(err, Unless(err))
		s.sendAPIErrResponse(ci, acc, subject, reply, string(msg), s.jsonResponse(&resp))
		return
	}
	resp.ConsumerInfo = setDynamicConsumerInfoMetadata(o.initialInfo())
	s.sendAPIResponse(ci, acc, subject, reply, string(msg), s.jsonResponse(resp))

	o.mu.RLock()
	if o.cfg.PauseUntil != nil && !o.cfg.PauseUntil.IsZero() && time.Now().Before(*o.cfg.PauseUntil) {
		o.sendPauseAdvisoryLocked(&o.cfg)
	}
	o.mu.RUnlock()
}

// Request for the list of all consumer names.
func (s *Server) jsConsumerNamesRequest(sub *subscription, c *client, _ *Account, subject, reply string, rmsg []byte) {
	if c == nil || !s.JetStreamEnabled() {
		return
	}
	ci, acc, hdr, msg, err := s.getRequestInfo(c, rmsg)
	if err != nil {
		s.Warnf(badAPIRequestT, msg)
		return
	}

	var resp = JSApiConsumerNamesResponse{
		ApiResponse: ApiResponse{Type: JSApiConsumerNamesResponseType},
		Consumers:   []string{},
	}
	if errorOnRequiredApiLevel(hdr) {
		resp.Error = NewJSRequiredApiLevelError()
		s.sendAPIErrResponse(ci, acc, subject, reply, string(msg), s.jsonResponse(&resp))
		return
	}

	// Determine if we should proceed here when we are in clustered mode.
	if s.JetStreamIsClustered() {
		js, cc := s.getJetStreamCluster()
		if js == nil || cc == nil {
			return
		}
		if js.isLeaderless() {
			resp.Error = NewJSClusterNotAvailError()
			s.sendAPIErrResponse(ci, acc, subject, reply, string(msg), s.jsonResponse(&resp))
			return
		}
		// Make sure we are meta leader.
		if !s.JetStreamIsLeader() {
			return
		}
	}

	if hasJS, doErr := acc.checkJetStream(); !hasJS {
		if doErr {
			resp.Error = NewJSNotEnabledForAccountError()
			s.sendAPIErrResponse(ci, acc, subject, reply, string(msg), s.jsonResponse(&resp))
		}
		return
	}

	var offset int
	if isJSONObjectOrArray(msg) {
		var req JSApiConsumersRequest
		if err := s.unmarshalRequest(c, acc, subject, msg, &req); err != nil {
			resp.Error = NewJSInvalidJSONError(err)
			s.sendAPIErrResponse(ci, acc, subject, reply, string(msg), s.jsonResponse(&resp))
			return
		}
		offset = req.Offset
	}

	streamName := streamNameFromSubject(subject)
	var numConsumers int

	if s.JetStreamIsClustered() {
		js, cc := s.getJetStreamCluster()
		if js == nil || cc == nil {
			// TODO(dlc) - Debug or Warn?
			return
		}
		js.mu.RLock()
		sas := cc.streams[acc.Name]
		if sas == nil {
			js.mu.RUnlock()
			resp.Error = NewJSStreamNotFoundError()
			s.sendAPIErrResponse(ci, acc, subject, reply, string(msg), s.jsonResponse(&resp))
			return
		}
		sa := sas[streamName]
		if sa == nil || sa.err != nil {
			js.mu.RUnlock()
			resp.Error = NewJSStreamNotFoundError()
			s.sendAPIErrResponse(ci, acc, subject, reply, string(msg), s.jsonResponse(&resp))
			return
		}
		for consumer := range sa.consumers {
			resp.Consumers = append(resp.Consumers, consumer)
		}
		if len(resp.Consumers) > 1 {
			slices.Sort(resp.Consumers)
		}
		numConsumers = len(resp.Consumers)
		if offset > numConsumers {
			offset = numConsumers
		}
		resp.Consumers = resp.Consumers[offset:]
		if len(resp.Consumers) > JSApiNamesLimit {
			resp.Consumers = resp.Consumers[:JSApiNamesLimit]
		}
		js.mu.RUnlock()

	} else {
		mset, err := acc.lookupStream(streamName)
		if err != nil {
			resp.Error = NewJSStreamNotFoundError(Unless(err))
			s.sendAPIErrResponse(ci, acc, subject, reply, string(msg), s.jsonResponse(&resp))
			return
		}

		obs := mset.getPublicConsumers()
		slices.SortFunc(obs, func(i, j *consumer) int { return cmp.Compare(i.name, j.name) })

		numConsumers = len(obs)
		if offset > numConsumers {
			offset = numConsumers
		}

		for _, o := range obs[offset:] {
			resp.Consumers = append(resp.Consumers, o.String())
			if len(resp.Consumers) >= JSApiNamesLimit {
				break
			}
		}
	}
	resp.Total = numConsumers
	resp.Limit = JSApiNamesLimit
	resp.Offset = offset
	s.sendAPIResponse(ci, acc, subject, reply, string(msg), s.jsonResponse(resp))
}

// Request for the list of all detailed consumer information.
func (s *Server) jsConsumerListRequest(sub *subscription, c *client, _ *Account, subject, reply string, rmsg []byte) {
	if c == nil || !s.JetStreamEnabled() {
		return
	}

	ci, acc, hdr, msg, err := s.getRequestInfo(c, rmsg)
	if err != nil {
		s.Warnf(badAPIRequestT, msg)
		return
	}

	var resp = JSApiConsumerListResponse{
		ApiResponse: ApiResponse{Type: JSApiConsumerListResponseType},
		Consumers:   []*ConsumerInfo{},
	}
	if errorOnRequiredApiLevel(hdr) {
		resp.Error = NewJSRequiredApiLevelError()
		s.sendAPIErrResponse(ci, acc, subject, reply, string(msg), s.jsonResponse(&resp))
		return
	}

	// Determine if we should proceed here when we are in clustered mode.
	if s.JetStreamIsClustered() {
		js, cc := s.getJetStreamCluster()
		if js == nil || cc == nil {
			return
		}
		if js.isLeaderless() {
			resp.Error = NewJSClusterNotAvailError()
			s.sendAPIErrResponse(ci, acc, subject, reply, string(msg), s.jsonResponse(&resp))
			return
		}
		// Make sure we are meta leader.
		if !s.JetStreamIsLeader() {
			return
		}
	}

	if errorOnRequiredApiLevel(hdr) {
		resp.Error = NewJSClusterNotAvailError()
		s.sendAPIErrResponse(ci, acc, subject, reply, string(msg), s.jsonResponse(&resp))
		return
	}

	if hasJS, doErr := acc.checkJetStream(); !hasJS {
		if doErr {
			resp.Error = NewJSNotEnabledForAccountError()
			s.sendAPIErrResponse(ci, acc, subject, reply, string(msg), s.jsonResponse(&resp))
		}
		return
	}

	var offset int
	if isJSONObjectOrArray(msg) {
		var req JSApiConsumersRequest
		if err := s.unmarshalRequest(c, acc, subject, msg, &req); err != nil {
			resp.Error = NewJSInvalidJSONError(err)
			s.sendAPIErrResponse(ci, acc, subject, reply, string(msg), s.jsonResponse(&resp))
			return
		}
		offset = req.Offset
	}

	streamName := streamNameFromSubject(subject)

	// Clustered mode will invoke a scatter and gather.
	if s.JetStreamIsClustered() {
		// Need to copy these off before sending.. don't move this inside startGoRoutine!!!
		msg = copyBytes(msg)
		s.startGoRoutine(func() {
			s.jsClusteredConsumerListRequest(acc, ci, offset, streamName, subject, reply, msg)
		})
		return
	}

	mset, err := acc.lookupStream(streamName)
	if err != nil {
		resp.Error = NewJSStreamNotFoundError(Unless(err))
		s.sendAPIErrResponse(ci, acc, subject, reply, string(msg), s.jsonResponse(&resp))
		return
	}

	obs := mset.getPublicConsumers()
	slices.SortFunc(obs, func(i, j *consumer) int { return cmp.Compare(i.name, j.name) })

	ocnt := len(obs)
	if offset > ocnt {
		offset = ocnt
	}

	var missingNames []string
	for _, o := range obs[offset:] {
		if o.offlineReason != _EMPTY_ {
			if resp.Offline == nil {
				resp.Offline = make(map[string]string, 1)
			}
			resp.Offline[o.name] = o.offlineReason
			missingNames = append(missingNames, o.name)
			continue
		}
		if cinfo := o.info(); cinfo != nil {
			resp.Consumers = append(resp.Consumers, cinfo)
		}
		if len(resp.Consumers) >= JSApiListLimit {
			break
		}
	}
	resp.Total = ocnt
	resp.Limit = JSApiListLimit
	resp.Offset = offset
	resp.Missing = missingNames
	s.sendAPIResponse(ci, acc, subject, reply, string(msg), s.jsonResponse(resp))
}

// Request for information about an consumer.
func (s *Server) jsConsumerInfoRequest(sub *subscription, c *client, _ *Account, subject, reply string, rmsg []byte) {
	if c == nil || !s.JetStreamEnabled() {
		return
	}
	ci, acc, hdr, msg, err := s.getRequestInfo(c, rmsg)
	if err != nil {
		s.Warnf(badAPIRequestT, msg)
		return
	}

	streamName := streamNameFromSubject(subject)
	consumerName := consumerNameFromSubject(subject)

	var resp = JSApiConsumerInfoResponse{ApiResponse: ApiResponse{Type: JSApiConsumerInfoResponseType}}
	if errorOnRequiredApiLevel(hdr) {
		resp.Error = NewJSRequiredApiLevelError()
		s.sendAPIErrResponse(ci, acc, subject, reply, string(msg), s.jsonResponse(&resp))
		return
	}

	if !isEmptyRequest(msg) {
		resp.Error = NewJSNotEmptyRequestError()
		s.sendAPIErrResponse(ci, acc, subject, reply, string(msg), s.jsonResponse(&resp))
		return
	}

	// If we are in clustered mode we need to be the consumer leader to proceed.
	if s.JetStreamIsClustered() {
		// Check to make sure the consumer is assigned.
		js, cc := s.getJetStreamCluster()
		if js == nil || cc == nil {
			return
		}

		js.mu.RLock()
		meta := cc.meta
		js.mu.RUnlock()

		if meta == nil {
			return
		}

		// Since these could wait on the Raft group lock, don't do so under the JS lock.
		ourID := meta.ID()
		groupLeaderless := meta.Leaderless()
		groupCreated := meta.Created()

		js.mu.RLock()
		isLeader, sa, ca := cc.isLeader(), js.streamAssignment(acc.Name, streamName), js.consumerAssignment(acc.Name, streamName, consumerName)
		var rg *raftGroup
		var offline, isMember bool
		if ca != nil {
			if rg = ca.Group; rg != nil {
				offline = s.allPeersOffline(rg)
				isMember = rg.isMember(ourID)
			}
			if ca.unsupported != nil && isMember {
				// If we're a member for this consumer, and it's not supported, report it as offline.
				resp.Error = NewJSConsumerOfflineReasonError(errors.New(ca.unsupported.reason))
				s.sendDelayedAPIErrResponse(ci, acc, subject, reply, string(msg), s.jsonResponse(&resp), nil, errRespDelay)
				js.mu.RUnlock()
				return
			}
		}
		// Capture consumer leader here.
		isConsumerLeader := cc.isConsumerLeader(acc.Name, streamName, consumerName)
		// Also capture if we think there is no meta leader.
		var isLeaderLess bool
		if !isLeader {
			isLeaderLess = groupLeaderless && time.Since(groupCreated) > lostQuorumIntervalDefault
		}
		js.mu.RUnlock()

		if isLeader && ca == nil {
			// We can't find the consumer, so mimic what would be the errors below.
			if hasJS, doErr := acc.checkJetStream(); !hasJS {
				if doErr {
					resp.Error = NewJSNotEnabledForAccountError()
					s.sendAPIErrResponse(ci, acc, subject, reply, string(msg), s.jsonResponse(&resp))
				}
				return
			}
			if sa == nil {
				resp.Error = NewJSStreamNotFoundError()
				s.sendAPIErrResponse(ci, acc, subject, reply, string(msg), s.jsonResponse(&resp))
				return
			}
			// If we are here the consumer is not present.
			resp.Error = NewJSConsumerNotFoundError()
			s.sendAPIErrResponse(ci, acc, subject, reply, string(msg), s.jsonResponse(&resp))
			return
		} else if ca == nil {
			if isLeaderLess {
				resp.Error = NewJSClusterNotAvailError()
				// Delaying an error response gives the leader a chance to respond before us
				s.sendDelayedAPIErrResponse(ci, acc, subject, reply, string(msg), s.jsonResponse(&resp), nil, errRespDelay)
			}
			return
		} else if isLeader && offline {
			resp.Error = NewJSConsumerOfflineError()
			s.sendDelayedAPIErrResponse(ci, acc, subject, reply, string(msg), s.jsonResponse(&resp), nil, errRespDelay)
			return
		}

		// Check to see if we are a member of the group and if the group has no leader.
		if isMember && js.isGroupLeaderless(ca.Group) {
			resp.Error = NewJSClusterNotAvailError()
			s.sendAPIErrResponse(ci, acc, subject, reply, string(msg), s.jsonResponse(&resp))
			return
		}

		// We have the consumer assigned and a leader, so only the consumer leader should answer.
		if !isConsumerLeader {
			if isLeaderLess {
				resp.Error = NewJSClusterNotAvailError()
				// Delaying an error response gives the leader a chance to respond before us
				s.sendDelayedAPIErrResponse(ci, acc, subject, reply, string(msg), s.jsonResponse(&resp), ca.Group, errRespDelay)
				return
			}

			var node RaftNode
			var leaderNotPartOfGroup bool

			// We have a consumer assignment.
			if isMember {
				js.mu.RLock()
				if rg != nil && rg.node != nil {
					node = rg.node
					if gl := node.GroupLeader(); gl != _EMPTY_ && !rg.isMember(gl) {
						leaderNotPartOfGroup = true
					}
				}
				js.mu.RUnlock()
			}

			// Check if we should ignore all together.
			if node == nil {
				// We have been assigned but have not created a node yet. If we are a member return
				// our config and defaults for state and no cluster info.
				if isMember {
					// Since we access consumerAssignment, need js lock.
					js.mu.RLock()
					resp.ConsumerInfo = &ConsumerInfo{
						Stream:    ca.Stream,
						Name:      ca.Name,
						Created:   ca.Created,
						Config:    setDynamicConsumerMetadata(ca.Config),
						TimeStamp: time.Now().UTC(),
					}
					b := s.jsonResponse(resp)
					js.mu.RUnlock()
					s.sendAPIResponse(ci, acc, subject, reply, string(msg), b)
				}
				return
			}
			// If we are a member and we have a group leader or we had a previous leader consider bailing out.
			if !node.Leaderless() || node.HadPreviousLeader() || (rg != nil && rg.Preferred != _EMPTY_ && rg.Preferred != ourID) {
				if leaderNotPartOfGroup {
					resp.Error = NewJSConsumerOfflineError()
					s.sendDelayedAPIErrResponse(ci, acc, subject, reply, string(msg), s.jsonResponse(&resp), nil, errRespDelay)
				}
				return
			}
			// If we are here we are a member and this is just a new consumer that does not have a (preferred) leader yet.
			// Will fall through and return what we have. All consumers can respond but this should be very rare
			// but makes more sense to clients when they try to create, get a consumer exists, and then do consumer info.
		}
	}

	if !acc.JetStreamEnabled() {
		resp.Error = NewJSNotEnabledForAccountError()
		s.sendAPIErrResponse(ci, acc, subject, reply, string(msg), s.jsonResponse(&resp))
		return
	}

	mset, err := acc.lookupStream(streamName)
	if err != nil {
		resp.Error = NewJSStreamNotFoundError(Unless(err))
		s.sendAPIErrResponse(ci, acc, subject, reply, string(msg), s.jsonResponse(&resp))
		return
	}

	obs := mset.lookupConsumer(consumerName)
	if obs == nil {
		resp.Error = NewJSConsumerNotFoundError()
		s.sendAPIErrResponse(ci, acc, subject, reply, string(msg), s.jsonResponse(&resp))
		return
	}

	if obs.offlineReason != _EMPTY_ {
		resp.Error = NewJSConsumerOfflineReasonError(errors.New(obs.offlineReason))
		s.sendDelayedAPIErrResponse(ci, acc, subject, reply, string(msg), s.jsonResponse(&resp), nil, errRespDelay)
		return
	}

	if resp.ConsumerInfo = setDynamicConsumerInfoMetadata(obs.info()); resp.ConsumerInfo == nil {
		// This consumer returned nil which means it's closed. Respond with not found.
		resp.Error = NewJSConsumerNotFoundError()
		s.sendAPIErrResponse(ci, acc, subject, reply, string(msg), s.jsonResponse(&resp))
		return
	}
	s.sendAPIResponse(ci, acc, subject, reply, string(msg), s.jsonResponse(resp))
}

// Request to delete an Consumer.
func (s *Server) jsConsumerDeleteRequest(sub *subscription, c *client, _ *Account, subject, reply string, rmsg []byte) {
	if c == nil || !s.JetStreamEnabled() {
		return
	}
	ci, acc, hdr, msg, err := s.getRequestInfo(c, rmsg)
	if err != nil {
		s.Warnf(badAPIRequestT, msg)
		return
	}

	var resp = JSApiConsumerDeleteResponse{ApiResponse: ApiResponse{Type: JSApiConsumerDeleteResponseType}}
	if errorOnRequiredApiLevel(hdr) {
		resp.Error = NewJSRequiredApiLevelError()
		s.sendAPIErrResponse(ci, acc, subject, reply, string(msg), s.jsonResponse(&resp))
		return
	}

	// Determine if we should proceed here when we are in clustered mode.
	if s.JetStreamIsClustered() {
		js, cc := s.getJetStreamCluster()
		if js == nil || cc == nil {
			return
		}
		if js.isLeaderless() {
			resp.Error = NewJSClusterNotAvailError()
			s.sendAPIErrResponse(ci, acc, subject, reply, string(msg), s.jsonResponse(&resp))
			return
		}
		// Make sure we are meta leader.
		if !s.JetStreamIsLeader() {
			return
		}
	}

	if hasJS, doErr := acc.checkJetStream(); !hasJS {
		if doErr {
			resp.Error = NewJSNotEnabledForAccountError()
			s.sendAPIErrResponse(ci, acc, subject, reply, string(msg), s.jsonResponse(&resp))
		}
		return
	}
	if !isEmptyRequest(msg) {
		resp.Error = NewJSNotEmptyRequestError()
		s.sendAPIErrResponse(ci, acc, subject, reply, string(msg), s.jsonResponse(&resp))
		return
	}
	stream := streamNameFromSubject(subject)
	consumer := consumerNameFromSubject(subject)

	if s.JetStreamIsClustered() {
		s.jsClusteredConsumerDeleteRequest(ci, acc, stream, consumer, subject, reply, rmsg)
		return
	}

	mset, err := acc.lookupStream(stream)
	if err != nil {
		resp.Error = NewJSStreamNotFoundError(Unless(err))
		s.sendAPIErrResponse(ci, acc, subject, reply, string(msg), s.jsonResponse(&resp))
		return
	}

	obs := mset.lookupConsumer(consumer)
	if obs == nil {
		resp.Error = NewJSConsumerNotFoundError()
		s.sendAPIErrResponse(ci, acc, subject, reply, string(msg), s.jsonResponse(&resp))
		return
	}
	if err := obs.delete(); err != nil {
		resp.Error = NewJSStreamGeneralError(err, Unless(err))
		s.sendAPIErrResponse(ci, acc, subject, reply, string(msg), s.jsonResponse(&resp))
		return
	}
	resp.Success = true
	s.sendAPIResponse(ci, acc, subject, reply, string(msg), s.jsonResponse(resp))
}

// Request to pause or unpause a Consumer.
func (s *Server) jsConsumerPauseRequest(sub *subscription, c *client, _ *Account, subject, reply string, rmsg []byte) {
	if c == nil || !s.JetStreamEnabled() {
		return
	}
	ci, acc, hdr, msg, err := s.getRequestInfo(c, rmsg)
	if err != nil {
		s.Warnf(badAPIRequestT, msg)
		return
	}

	var req JSApiConsumerPauseRequest
	var resp = JSApiConsumerPauseResponse{ApiResponse: ApiResponse{Type: JSApiConsumerPauseResponseType}}
	if errorOnRequiredApiLevel(hdr) {
		resp.Error = NewJSRequiredApiLevelError()
		s.sendAPIErrResponse(ci, acc, subject, reply, string(msg), s.jsonResponse(&resp))
		return
	}

	if isJSONObjectOrArray(msg) {
		if err := s.unmarshalRequest(c, acc, subject, msg, &req); err != nil {
			resp.Error = NewJSInvalidJSONError(err)
			s.sendAPIErrResponse(ci, acc, subject, reply, string(msg), s.jsonResponse(&resp))
			return
		}
	}

	// Determine if we should proceed here when we are in clustered mode.
	isClustered := s.JetStreamIsClustered()
	js, cc := s.getJetStreamCluster()
	if isClustered {
		if js == nil || cc == nil {
			return
		}
		if js.isLeaderless() {
			resp.Error = NewJSClusterNotAvailError()
			s.sendAPIErrResponse(ci, acc, subject, reply, string(msg), s.jsonResponse(&resp))
			return
		}
		// Make sure we are meta leader.
		if !s.JetStreamIsLeader() {
			return
		}
	}

	if hasJS, doErr := acc.checkJetStream(); !hasJS {
		if doErr {
			resp.Error = NewJSNotEnabledForAccountError()
			s.sendAPIErrResponse(ci, acc, subject, reply, string(msg), s.jsonResponse(&resp))
		}
		return
	}

	stream := streamNameFromSubject(subject)
	consumer := consumerNameFromSubject(subject)

	if isClustered {
		js.mu.RLock()
		sa := js.streamAssignment(acc.Name, stream)
		if sa == nil {
			js.mu.RUnlock()
			resp.Error = NewJSStreamNotFoundError(Unless(err))
			s.sendAPIErrResponse(ci, acc, subject, reply, string(msg), s.jsonResponse(&resp))
			return
		}
		if sa.unsupported != nil {
			js.mu.RUnlock()
			// Just let the request time out.
			return
		}

		ca, ok := sa.consumers[consumer]
		if !ok || ca == nil {
			js.mu.RUnlock()
			resp.Error = NewJSConsumerNotFoundError()
			s.sendAPIErrResponse(ci, acc, subject, reply, string(msg), s.jsonResponse(&resp))
			return
		}
		if ca.unsupported != nil {
			js.mu.RUnlock()
			// Just let the request time out.
			return
		}

		nca := *ca
		ncfg := *ca.Config
		nca.Config = &ncfg
		meta := cc.meta
		js.mu.RUnlock()
		pauseUTC := req.PauseUntil.UTC()
		if !pauseUTC.IsZero() {
			nca.Config.PauseUntil = &pauseUTC
		} else {
			nca.Config.PauseUntil = nil
		}

		// Update asset version metadata due to updating pause/resume.
		// Only PauseUntil is updated above, so reuse config for both.
		setStaticConsumerMetadata(nca.Config)

		useCBOR := s.getOpts().UseCBORInternally
		eca := encodeAddConsumerAssignment(&nca, useCBOR)
		meta.Propose(eca)

		resp.PauseUntil = pauseUTC
		if resp.Paused = time.Now().Before(pauseUTC); resp.Paused {
			resp.PauseRemaining = time.Until(pauseUTC)
		}
		s.sendAPIResponse(ci, acc, subject, reply, string(msg), s.jsonResponse(resp))
		return
	}

	mset, err := acc.lookupStream(stream)
	if err != nil {
		resp.Error = NewJSStreamNotFoundError(Unless(err))
		s.sendAPIErrResponse(ci, acc, subject, reply, string(msg), s.jsonResponse(&resp))
		return
	}
	if mset.offlineReason != _EMPTY_ {
		// Just let the request time out.
		return
	}

	obs := mset.lookupConsumer(consumer)
	if obs == nil {
		resp.Error = NewJSConsumerNotFoundError()
		s.sendAPIErrResponse(ci, acc, subject, reply, string(msg), s.jsonResponse(&resp))
		return
	}
	if obs.offlineReason != _EMPTY_ {
		// Just let the request time out.
		return
	}

	ncfg := obs.cfg
	pauseUTC := req.PauseUntil.UTC()
	if !pauseUTC.IsZero() {
		ncfg.PauseUntil = &pauseUTC
	} else {
		ncfg.PauseUntil = nil
	}

	// Update asset version metadata due to updating pause/resume.
	setStaticConsumerMetadata(&ncfg)

	if err := obs.updateConfig(&ncfg); err != nil {
		// The only type of error that should be returned here is from o.store,
		// so use a store failed error type.
		resp.Error = NewJSConsumerStoreFailedError(err)
		s.sendAPIErrResponse(ci, acc, subject, reply, string(msg), s.jsonResponse(&resp))
		return
	}

	resp.PauseUntil = pauseUTC
	if resp.Paused = time.Now().Before(pauseUTC); resp.Paused {
		resp.PauseRemaining = time.Until(pauseUTC)
	}
	s.sendAPIResponse(ci, acc, subject, reply, string(msg), s.jsonResponse(resp))
}

// sendJetStreamAPIAuditAdvisory will send the audit event for a given event.
func (s *Server) sendJetStreamAPIAuditAdvisory(ci *ClientInfo, acc *Account, subject, request, response string) {
	s.publishAdvisory(acc, JSAuditAdvisory, JSAPIAudit{
		TypedEvent: TypedEvent{
			Type: JSAPIAuditType,
			ID:   nuid.Next(),
			Time: time.Now().UTC(),
		},
		Server:   s.Name(),
		Client:   ci.forAdvisory(),
		Subject:  subject,
		Request:  request,
		Response: response,
		Domain:   s.getOpts().JetStreamDomain,
	})
}<|MERGE_RESOLUTION|>--- conflicted
+++ resolved
@@ -2838,21 +2838,12 @@
 	for _, osa := range streams {
 		for _, oca := range osa.consumers {
 			oca.deleted = true
-<<<<<<< HEAD
 			ca := &consumerAssignment{Group: oca.Group, Stream: oca.Stream, Name: oca.Name, Config: oca.Config, Subject: subject, Client: oca.Client, Created: oca.Created}
-			meta.Propose(encodeDeleteConsumerAssignment(ca))
-			nc++
-		}
-		sa := &streamAssignment{Group: osa.Group, Config: osa.Config, Subject: subject, Client: osa.Client, Created: osa.Created}
-		meta.Propose(encodeDeleteStreamAssignment(sa))
-=======
-			ca := &consumerAssignment{Group: oca.Group, Stream: oca.Stream, Name: oca.Name, Config: oca.Config, Subject: subject, Client: oca.Client}
 			meta.Propose(encodeDeleteConsumerAssignment(ca, useCBOR))
 			nc++
 		}
-		sa := &streamAssignment{Group: osa.Group, Config: osa.Config, Subject: subject, Client: osa.Client}
+		sa := &streamAssignment{Group: osa.Group, Config: osa.Config, Subject: subject, Client: osa.Client, Created: osa.Created}
 		meta.Propose(encodeDeleteStreamAssignment(sa, useCBOR))
->>>>>>> 08cc412e
 		ns++
 	}
 	js.mu.RUnlock()
